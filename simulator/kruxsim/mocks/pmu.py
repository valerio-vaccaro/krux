--- conflicted
+++ resolved
@@ -63,11 +63,6 @@
 class Battery:
     def getVbatVoltage(self):
         return 3400
-<<<<<<< HEAD
-    def getUSBVoltage(self):
-        return 3400
-=======
->>>>>>> eb67c457
     def enablePMICSleepMode(self, val):
         pass
     def setEnterSleepMode(self):
