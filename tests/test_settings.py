import sys
import pytest
from unittest import mock
from Crypto.Cipher import AES
from .pages.test_login import create_ctx

if "ucryptolib" not in sys.modules:
    sys.modules["ucryptolib"] = mock.MagicMock(
        aes=AES.new, MODE_ECB=AES.MODE_ECB, MODE_CBC=AES.MODE_CBC
    )


def test_init(mocker, m5stickv):
    from krux.krux_settings import Settings

    s = Settings()

    assert isinstance(s, Settings)


def test_store_init(mocker, m5stickv):
    from krux.settings import Store, SETTINGS_FILENAME, SD_PATH

    cases = [
        (None, {}),
        ("""{"settings":{"network":"test"}}""", {"settings": {"network": "test"}}),
    ]
    for case in cases:
        mo = mocker.mock_open(read_data=case[0])
        mocker.patch("builtins.open", mo)
        s = Store()

        assert isinstance(s, Store)
        mo.assert_called_with("/" + SD_PATH + "/" + SETTINGS_FILENAME, "r")
        assert s.settings == case[1]


def test_store_get(mocker, m5stickv):
    mo = mocker.mock_open()
    mocker.patch("builtins.open", mo)
    from krux.settings import Store

    s = Store()

    cases = [
        ("ns1", "setting", "call1_defaultvalue1", "call2_defaultvalue1"),
        ("ns1.ns2", "setting", "call1_defaultvalue2", "call2_defaultvalue2"),
        ("ns1.ns2.ns3", "setting", "call1_defaultvalue3", "call2_defaultvalue3"),
    ]
    for case in cases:
        # First call, setting does not exist, so default value becomes the value
        assert s.get(case[0], case[1], case[2]) == case[2]
        # Second call, setting does exist, so default value is ignored
        assert s.get(case[0], case[1], case[3]) == case[2]


def test_store_set(mocker, m5stickv):
    mo = mocker.mock_open()
    mocker.patch("builtins.open", mo)
    from krux.settings import Store

    s = Store()

    cases = [
        ("ns1", "setting", "call1_value1", 1, "call3_value1"),
        ("ns1.ns2", "setting", "call1_value2", 2, "call3_value2"),
        ("ns1.ns2.ns3", "setting", "call1_value3", 3, "call3_value3"),
    ]
    for case in cases:
        s.set(case[0], case[1], case[2])
        assert s.get(case[0], case[1], "default") == case[2]

        s.set(case[0], case[1], case[3])
        assert s.get(case[0], case[1], "default") == case[3]

        s.set(case[0], case[1], case[4])
        assert s.get(case[0], case[1], "default") == case[4]


def test_setting(mocker, m5stickv):
    mo = mocker.mock_open()
    mocker.patch("builtins.open", mo)
    from krux.settings import Setting

    class TestClass:
        namespace = "test"
        some_setting = Setting("some_setting", 1)

    t = TestClass()

    assert t.some_setting == 1
    t.some_setting = 2
    assert t.some_setting == 2


<<<<<<< HEAD
def test_all_labels(mocker, m5stickv):
    from krux.krux_settings import (
        BitcoinSettings,
        I18nSettings,
        LoggingSettings,
        EncryptionSettings,
        PrinterSettings,
        ThermalSettings,
        AdafruitPrinterSettings,
        CNCSettings,
        GRBLSettings,
        PersistSettings,
        ThemeSettings,
        TouchSettings,
        EncoderSettings,
    )

    bitcoin = BitcoinSettings()
    i18n = I18nSettings()
    logging = LoggingSettings()
    encryption = EncryptionSettings()
    printer = PrinterSettings()
    thermal = ThermalSettings()
    adafruit = AdafruitPrinterSettings()
    cnc = CNCSettings()
    gbrl = GRBLSettings()
    persist = PersistSettings()
    appearance = ThemeSettings()
    touch = TouchSettings()
    encoder = EncoderSettings()

    assert bitcoin.label("network")
    assert i18n.label("locale")
    assert logging.label("level")
    assert encryption.label("version")
    assert printer.label("thermal")
    assert thermal.label("adafruit")
    assert adafruit.label("tx_pin")
    assert cnc.label("invert")
    assert gbrl.label("tx_pin")
    assert persist.label("location")
    assert appearance.label("theme")
    assert appearance.label("screensaver_time")
    assert touch.label("threshold")
    assert encoder.label("debounce")
=======
def test_encryption_pbkdf2_setting(m5stickv, mocker):
    from krux.pages.login import Login
    from krux.input import BUTTON_ENTER, BUTTON_PAGE, BUTTON_PAGE_PREV
    from krux.krux_settings import Settings, NumberSetting

    cases = [
        (  # 0
            (
                BUTTON_PAGE,
                # Encryption
                BUTTON_ENTER,
                # pbkdf2
                BUTTON_ENTER,
                # go to "<" keypad position
                BUTTON_PAGE_PREV,
                BUTTON_PAGE_PREV,
                BUTTON_PAGE_PREV,
                # delete last 0
                BUTTON_ENTER,
                # go to "1" keypad
                BUTTON_PAGE,
                BUTTON_PAGE,
                BUTTON_PAGE,
                BUTTON_PAGE,
                # Enter "1"
                BUTTON_ENTER,
                # go to "Go" keypad position
                BUTTON_PAGE_PREV,
                BUTTON_PAGE_PREV,
                # Go
                BUTTON_ENTER,
                # Leave Encryption settings
                BUTTON_PAGE_PREV,
                BUTTON_ENTER,
                # Leave Settings
                BUTTON_PAGE_PREV,
                BUTTON_PAGE_PREV,
                BUTTON_ENTER,
            ),
            # Assert iterations didn't change to 100,001 (not multiple of 10,000)
            lambda: Settings().encryption.pbkdf2_iterations == 100000,
            NumberSetting,
        ),
        (  # 0
            (
                BUTTON_PAGE,
                # Encryption
                BUTTON_ENTER,
                # pbkdf2
                BUTTON_ENTER,
                # go to "<" keypad position
                BUTTON_PAGE_PREV,
                BUTTON_PAGE_PREV,
                BUTTON_PAGE_PREV,
                # delete last 5 zeros
                BUTTON_ENTER,
                BUTTON_ENTER,
                BUTTON_ENTER,
                BUTTON_ENTER,
                BUTTON_ENTER,
                # go to "1" keypad
                BUTTON_PAGE,
                BUTTON_PAGE,
                BUTTON_PAGE,
                BUTTON_PAGE,
                # Enter "1"
                BUTTON_ENTER,
                # Go to Zero
                BUTTON_PAGE_PREV,
                # Enter 4 zeros
                BUTTON_ENTER,
                BUTTON_ENTER,
                BUTTON_ENTER,
                BUTTON_ENTER,
                # go to "Go" keypad position
                BUTTON_PAGE_PREV,
                # Go
                BUTTON_ENTER,
                # Leave Encryption settings
                BUTTON_PAGE_PREV,
                BUTTON_ENTER,
                # Leave Settings
                BUTTON_PAGE_PREV,
                BUTTON_PAGE_PREV,
                BUTTON_ENTER,
            ),
            # Assert iterations changed to a multiple of 10,000
            lambda: Settings().encryption.pbkdf2_iterations == 110000,
            NumberSetting,
        ),
    ]
    for case in cases:
        ctx = create_ctx(mocker, case[0])
        login = Login(ctx)

        login.settings()

        assert ctx.input.wait_for_button.call_count == len(case[0])

        assert case[1]()
>>>>>>> a3042065
<|MERGE_RESOLUTION|>--- conflicted
+++ resolved
@@ -93,7 +93,6 @@
     assert t.some_setting == 2
 
 
-<<<<<<< HEAD
 def test_all_labels(mocker, m5stickv):
     from krux.krux_settings import (
         BitcoinSettings,
@@ -139,7 +138,8 @@
     assert appearance.label("screensaver_time")
     assert touch.label("threshold")
     assert encoder.label("debounce")
-=======
+
+
 def test_encryption_pbkdf2_setting(m5stickv, mocker):
     from krux.pages.login import Login
     from krux.input import BUTTON_ENTER, BUTTON_PAGE, BUTTON_PAGE_PREV
@@ -239,5 +239,4 @@
 
         assert ctx.input.wait_for_button.call_count == len(case[0])
 
-        assert case[1]()
->>>>>>> a3042065
+        assert case[1]()