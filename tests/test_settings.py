--- conflicted
+++ resolved
@@ -90,11 +90,7 @@
 
     assert t.some_setting == 1
     t.some_setting = 2
-<<<<<<< HEAD
     assert t.some_setting == 2
-=======
-    assert t.some_setting == 2
-
 
 def test_all_labels(mocker, m5stickv):
     from krux.krux_settings import (
@@ -140,107 +136,4 @@
     assert appearance.label("theme")
     assert appearance.label("screensaver_time")
     assert touch.label("threshold")
-    assert encoder.label("debounce")
-
-
-def test_encryption_pbkdf2_setting(m5stickv, mocker):
-    from krux.pages.login import Login
-    from krux.input import BUTTON_ENTER, BUTTON_PAGE, BUTTON_PAGE_PREV
-    from krux.krux_settings import Settings, NumberSetting
-
-    cases = [
-        (  # 0
-            (
-                BUTTON_PAGE,
-                # Encryption
-                BUTTON_ENTER,
-                # pbkdf2
-                BUTTON_ENTER,
-                # go to "<" keypad position
-                BUTTON_PAGE_PREV,
-                BUTTON_PAGE_PREV,
-                BUTTON_PAGE_PREV,
-                # delete last 0
-                BUTTON_ENTER,
-                # go to "1" keypad
-                BUTTON_PAGE,
-                BUTTON_PAGE,
-                BUTTON_PAGE,
-                BUTTON_PAGE,
-                # Enter "1"
-                BUTTON_ENTER,
-                # go to "Go" keypad position
-                BUTTON_PAGE_PREV,
-                BUTTON_PAGE_PREV,
-                # Go
-                BUTTON_ENTER,
-                # Leave Encryption settings
-                BUTTON_PAGE_PREV,
-                BUTTON_ENTER,
-                # Leave Settings
-                BUTTON_PAGE_PREV,
-                BUTTON_PAGE_PREV,
-                BUTTON_ENTER,
-            ),
-            # Assert iterations didn't change to 100,001 (not multiple of 10,000)
-            lambda: Settings().encryption.pbkdf2_iterations == 100000,
-            NumberSetting,
-        ),
-        (  # 0
-            (
-                BUTTON_PAGE,
-                # Encryption
-                BUTTON_ENTER,
-                # pbkdf2
-                BUTTON_ENTER,
-                # go to "<" keypad position
-                BUTTON_PAGE_PREV,
-                BUTTON_PAGE_PREV,
-                BUTTON_PAGE_PREV,
-                # delete last 5 zeros
-                BUTTON_ENTER,
-                BUTTON_ENTER,
-                BUTTON_ENTER,
-                BUTTON_ENTER,
-                BUTTON_ENTER,
-                # go to "1" keypad
-                BUTTON_PAGE,
-                BUTTON_PAGE,
-                BUTTON_PAGE,
-                BUTTON_PAGE,
-                # Enter "1"
-                BUTTON_ENTER,
-                # Go to Zero
-                BUTTON_PAGE_PREV,
-                # Enter 4 zeros
-                BUTTON_ENTER,
-                BUTTON_ENTER,
-                BUTTON_ENTER,
-                BUTTON_ENTER,
-                # go to "Go" keypad position
-                BUTTON_PAGE_PREV,
-                # Go
-                BUTTON_ENTER,
-                # Leave Encryption settings
-                BUTTON_PAGE_PREV,
-                BUTTON_ENTER,
-                # Leave Settings
-                BUTTON_PAGE_PREV,
-                BUTTON_PAGE_PREV,
-                BUTTON_ENTER,
-            ),
-            # Assert iterations changed to a multiple of 10,000
-            lambda: Settings().encryption.pbkdf2_iterations == 110000,
-            NumberSetting,
-        ),
-    ]
-    for case in cases:
-        ctx = create_ctx(mocker, case[0])
-        login = Login(ctx)
-
-        login.settings()
-
-        assert ctx.input.wait_for_button.call_count == len(case[0])
-
-        assert case[1]()
->>>>>>> 8f70e62e
+    assert encoder.label("debounce")