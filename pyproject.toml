# The MIT License (MIT)

# Copyright (c) 2021-2023 Krux contributors

# Permission is hereby granted, free of charge, to any person obtaining a copy
# of this software and associated documentation files (the "Software"), to deal
# in the Software without restriction, including without limitation the rights
# to use, copy, modify, merge, publish, distribute, sublicense, and/or sell
# copies of the Software, and to permit persons to whom the Software is
# furnished to do so, subject to the following conditions:

# The above copyright notice and this permission notice shall be included in
# all copies or substantial portions of the Software.

# THE SOFTWARE IS PROVIDED "AS IS", WITHOUT WARRANTY OF ANY KIND, EXPRESS OR
# IMPLIED, INCLUDING BUT NOT LIMITED TO THE WARRANTIES OF MERCHANTABILITY,
# FITNESS FOR A PARTICULAR PURPOSE AND NONINFRINGEMENT. IN NO EVENT SHALL THE
# AUTHORS OR COPYRIGHT HOLDERS BE LIABLE FOR ANY CLAIM, DAMAGES OR OTHER
# LIABILITY, WHETHER IN AN ACTION OF CONTRACT, TORT OR OTHERWISE, ARISING FROM,
# OUT OF OR IN CONNECTION WITH THE SOFTWARE OR THE USE OR OTHER DEALINGS IN
# THE SOFTWARE.

[tool.poetry]
name = "krux"
<<<<<<< HEAD
version = "24.09.beta6"
=======
version = "24.09.beta5"
>>>>>>> 1794a1cf
description = "Open-source signing device firmware for Bitcoin"
authors = ["Jeff S <jeffreesun@protonmail.com>"]

[tool.poetry.dependencies]
python = "^3.9.1"
translate = "^3.6.1"
embit = { path = "./vendor/embit/", develop = true }
ur = { path = "./vendor/foundation-ur-py/", develop = true }
urtypes = { path = "./vendor/urtypes/", develop = true }

# Docs site dependencies. Optional extras
mkdocs = "^1.6.0"
mkdocs-material = "^9.5.28"
mkdocs-static-i18n = "^1.2.3"
pymdown-extensions = "^10.8.1"

# Simulator dependencies. Optional extras
numpy = { version = "^1.25.2", optional = true }
opencv-python = { version = "^4.8.0.74", optional = true }
Pillow = { version = "^10.0.1", optional = true }
pygame = { version = "^2.5.0", optional = true }
pyzbar = { version = "^0.1.9", optional = true }

# Flash dependencies. Optional extras
pyserial = { version = "^3.5", optional = true }

[tool.poetry.group.dev.dependencies]
black = "^24.4.2"
pylint = "^3.2.5"
pytest = "^8.2.2"
pytest-cov = "^5.0.0"
pytest-mock = "^3.14.0"
PyQRCode = "^1.2.1"
pycryptodome = "^3.17.0"
poethepoet = "^0.24.4"
dill = "^0.3.8"

[tool.poetry.extras]
docs = ["mkdocs", "mkdocs-material", "mkdocs-static-i18n", "pymdown-extensions"]
simulator = ["numpy", "opencv-python", "Pillow", "pygame", "pyzbar"]
flash = ["pyserial"]

[tool.poe.tasks]
# format tasks
format-src = "black src"
format-tests = "black tests"
format-scripts = "black firmware/font firmware/scripts i18n/*.py"
format = ["format-src", "format-tests", "format-scripts"]
# aliases
black.ref = "format"
format-test.ref = "format-tests"

# pylint tasks
lint-src = "pylint src"
lint-scripts = "pylint firmware/font/*.py firmware/scripts/*.py i18n/*.py"
lint = ["lint-src", "lint-scripts"]
# aliases
pylint.ref = "lint"

# test tasks
test = "pytest --cache-clear --cov src/krux --cov-report html ./tests"
test-verbose = "pytest --cache-clear --cov src/krux --cov-report html --show-capture all --capture tee-sys -r A ./tests"
test-simple = "pytest --cache-clear ./tests"
# aliases
tests.ref = "test"
pytest.ref = "test"

# pre commit task (do formatting, linting and tests)
pre-commit = ["format", "lint", "i18n validate", "test-simple"]

# run docs locally
docs = "poetry run mkdocs serve"

# translations tasks
i18n = "python i18n/i18n.py"
i18n-bake = "python i18n/i18n.py clean prettify bake"
format-translations = "black src/krux/translations.py"
i18n-build = ["i18n-bake", "format-translations", "i18n validate"]
# aliases
translations.ref = "i18n-build"

# simulator tasks
# tasks below accept additional arguments
simulator-amigo = "python simulator/simulator.py --device maixpy_amigo"
simulator-m5stickv = "python simulator/simulator.py --device maixpy_m5stickv"
simulator-dock = "python simulator/simulator.py --device maixpy_dock"
simulator-yahboom = "python simulator/simulator.py --device maixpy_yahboom"
simulator-cube = "python simulator/simulator.py --device maixpy_cube"
# aliases
simulator.ref = "simulator-amigo"
simulator-m5.ref = "simulator-m5stickv"

# git tasks
git-update = "git submodule update --init --recursive"
git-pull = "git pull git@github.com:selfcustody/krux.git"
git-pull-https = "git pull https://github.com/selfcustody/krux.git"

# flash tasks
flash-cmd = "python firmware/Kboot/build/ktool.py -b 1500000 build/kboot.kfpkg"
flash.ref = "flash-cmd -B goE"
flash-dock.ref = "flash-cmd -B dan"

# task for bdftokff?
# python bdftokff.py True

# task for sign_release?
# python sign_release.py<|MERGE_RESOLUTION|>--- conflicted
+++ resolved
@@ -22,11 +22,7 @@
 
 [tool.poetry]
 name = "krux"
-<<<<<<< HEAD
 version = "24.09.beta6"
-=======
-version = "24.09.beta5"
->>>>>>> 1794a1cf
 description = "Open-source signing device firmware for Bitcoin"
 authors = ["Jeff S <jeffreesun@protonmail.com>"]
 
