# The MIT License (MIT)

# Copyright (c) 2021-2023 Krux contributors

# Permission is hereby granted, free of charge, to any person obtaining a copy
# of this software and associated documentation files (the "Software"), to deal
# in the Software without restriction, including without limitation the rights
# to use, copy, modify, merge, publish, distribute, sublicense, and/or sell
# copies of the Software, and to permit persons to whom the Software is
# furnished to do so, subject to the following conditions:

# The above copyright notice and this permission notice shall be included in
# all copies or substantial portions of the Software.

# THE SOFTWARE IS PROVIDED "AS IS", WITHOUT WARRANTY OF ANY KIND, EXPRESS OR
# IMPLIED, INCLUDING BUT NOT LIMITED TO THE WARRANTIES OF MERCHANTABILITY,
# FITNESS FOR A PARTICULAR PURPOSE AND NONINFRINGEMENT. IN NO EVENT SHALL THE
# AUTHORS OR COPYRIGHT HOLDERS BE LIABLE FOR ANY CLAIM, DAMAGES OR OTHER
# LIABILITY, WHETHER IN AN ACTION OF CONTRACT, TORT OR OTHERWISE, ARISING FROM,
# OUT OF OR IN CONNECTION WITH THE SOFTWARE OR THE USE OR OTHER DEALINGS IN
# THE SOFTWARE.

[tool.poetry]
name = "krux"
version = "24.03.0"
description = "Open-source signing device firmware for Bitcoin"
authors = ["Jeff S <jeffreesun@protonmail.com>"]

[tool.poetry.dependencies]
python = "^3.9.1"
translate = "^3.6.1"
embit = { path = "./vendor/embit/", develop = true }
ur = { path = "./vendor/foundation-ur-py/", develop = true }
urtypes = { path = "./vendor/urtypes/", develop = true }

# Docs site dependencies. Optional extras
mkdocs = { version = "^1.5.2", optional = true }
mkdocs-material = { version = "^9.4.14", optional = true }
urllib3 = "^2.1.0"  # Used by mkdocs-material, forces updated secure version
mkdocs-static-i18n = { version = "^0.46", optional = true }
pymdown-extensions = { version = "^10.0", optional = true }

# Simulator dependencies. Optional extras
numpy = { version = "^1.25.2", optional = true }
opencv-python = { version = "^4.8.0.74", optional = true }
Pillow = { version = "^10.0.1", optional = true }
pygame = { version = "^2.5.0", optional = true }
pyzbar = { version = "^0.1.9", optional = true }

[tool.poetry.group.dev.dependencies]
black = "^24.1.1"
pylint = "^2.12.2"
pytest = "^8.1.1"
pytest-cov = "^4.1.0"
pytest-mock = "^3.12.0"
PyQRCode = "^1.2.1"
pycryptodome = "^3.17.0"
poethepoet = "^0.24.4"

[tool.poetry.extras]
docs = ["mkdocs", "mkdocs-material", "mkdocs-static-i18n", "pymdown-extensions"]
simulator = ["numpy", "opencv-python", "Pillow", "pygame", "pyzbar"]

[tool.poe.tasks]
<<<<<<< HEAD
# format tasks
format-src = "black src"
format-tests = "black tests"
format-scripts = "black firmware/font firmware/scripts i18n/*.py"
format = ["format-src", "format-tests", "format-scripts"]
# aliases
black.ref = "format"

# pylint tasks
lint-src = "pylint src"
lint-scripts = "pylint firmware/font/*.py firmware/scripts/*.py i18n/*.py"
lint = ["lint-src", "lint-scripts"]
# aliases
pylint.ref = "lint"

# test tasks
test = "pytest --cache-clear --cov src/krux --cov-report html ./tests"
test-verbose = "pytest --cache-clear --cov src/krux --cov-report html --show-capture all --capture tee-sys -r A ./tests"
test-simple = "pytest --cache-clear ./tests"
# aliases
pytest.ref = "test"

# pre commit task (do formatting, linting and tests)
pre-commit = ["format", "lint", "test"]

# translations tasks
i18n = "python i18n/i18n.py"
i18n-all = "python i18n/i18n.py validate clean prettify bake"
format-translations = "black src/krux/translations.py"
i18n-build = ["i18n-all", "format-translations"]
# aliases
translations.ref = "i18n-build"

# simulator tasks
# tasks below accept additional arguments
simulator-amigo = "python simulator/simulator.py --device maixpy_amigo"
simulator-m5stickv = "python simulator/simulator.py --device maixpy_m5stickv"
simulator-dock = "python simulator/simulator.py --device maixpy_dock"
# aliases
simulator.ref = "simulator-amigo"
simulator-m5.ref = "simulator-m5stickv"


# task for bdftokff?
# python bdftokff.py True

# task for sign_release?
# python sign_release.py
=======
# tasks for format code with black
# all tasks that start with `_` are'nt callable
format-src = "black ./src"
format-tests = "black ./tests"
format = ["format-src", "format-tests"]

# tasks for lint code with pylint
# all tasks that start with `_` are'nt callable
lint = "pylint ./src"

# tasks for test code
test = "poetry run pytest --cache-clear --cov src/krux --cov-report html ./tests"
test-verbose = "poetry run pytest --cache-clear --cov src/krux --cov-report html --show-capture all --capture tee-sys -r A ./tests"

# pre commit (do formatting, linting and tests)
pre-commit = ["format", "lint", "test"]

# run docs locally
docs = "poetry run mkdocs serve"
>>>>>>> 8431fdf9
<|MERGE_RESOLUTION|>--- conflicted
+++ resolved
@@ -62,7 +62,6 @@
 simulator = ["numpy", "opencv-python", "Pillow", "pygame", "pyzbar"]
 
 [tool.poe.tasks]
-<<<<<<< HEAD
 # format tasks
 format-src = "black src"
 format-tests = "black tests"
@@ -88,6 +87,9 @@
 # pre commit task (do formatting, linting and tests)
 pre-commit = ["format", "lint", "test"]
 
+# run docs locally
+docs = "poetry run mkdocs serve"
+
 # translations tasks
 i18n = "python i18n/i18n.py"
 i18n-all = "python i18n/i18n.py validate clean prettify bake"
@@ -110,25 +112,4 @@
 # python bdftokff.py True
 
 # task for sign_release?
-# python sign_release.py
-=======
-# tasks for format code with black
-# all tasks that start with `_` are'nt callable
-format-src = "black ./src"
-format-tests = "black ./tests"
-format = ["format-src", "format-tests"]
-
-# tasks for lint code with pylint
-# all tasks that start with `_` are'nt callable
-lint = "pylint ./src"
-
-# tasks for test code
-test = "poetry run pytest --cache-clear --cov src/krux --cov-report html ./tests"
-test-verbose = "poetry run pytest --cache-clear --cov src/krux --cov-report html --show-capture all --capture tee-sys -r A ./tests"
-
-# pre commit (do formatting, linting and tests)
-pre-commit = ["format", "lint", "test"]
-
-# run docs locally
-docs = "poetry run mkdocs serve"
->>>>>>> 8431fdf9
+# python sign_release.py