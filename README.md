--- conflicted
+++ resolved
@@ -36,17 +36,10 @@
 ```
 This will make sure that all submodules (and their submodules, etc.) are pulled down and updated.
 
-<<<<<<< HEAD
-## Krux bash script helper
-The [krux](krux) file is a bash script helper that have the following functions: `build`, `flash`, `sha256`, `sha256-with-header`, `b64decode`, `generate-keypair`, `pubkey-to-pem`, `pem-to-pubkey`, `sign`, `verify`, `build-release`, `clean`. Some of them uses [Docker](https://www.docker.com/) or the `openssl` lib or even a command-line tool like `wget`. Make sure they are installed before use. It is also a good idea to use [Vagrant](https://www.vagrantup.com/).
-
-Exemples:
-=======
 ## Krux (script)
 The [krux](krux) bash script contains commands for common development tasks. It assumes a Linux host, but may work on other systems. For this reason, we suggest you use [Vagrant](https://www.vagrantup.com/). If running outside of Vagrant, you will need to have [Docker](https://www.docker.com/), `openssl`, and `wget` installed at a minimum for the commands to work as expected.
 
 Examples:
->>>>>>> 28e900c2
 ```bash
 # build project for MaixDock
 ./krux build maixpy_dock
@@ -56,7 +49,7 @@
 ```
 
 ## Install krux and dev tools
-The krux code is a Python package that should be installed with [Poetry](https://python-poetry.org/) (You can try to install with pip: `pip3 install poetry`).
+The krux code is a Python package that should be installed with [Poetry](https://python-poetry.org/).
 ```bash
 pip install poetry
 poetry install
@@ -228,11 +221,7 @@
 cd i18n
 
 # Make sure all files have this new translated message:
-<<<<<<< HEAD
-python3 i18n.py validade
-=======
 python3 i18n.py validate
->>>>>>> 28e900c2
 
 # Format translation files properly:
 python3 i18n.py prettify
