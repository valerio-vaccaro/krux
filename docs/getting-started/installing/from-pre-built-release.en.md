This page explains how to install Krux from an official, pre-built release.

### Download the latest release
Head over to the [releases](https://github.com/selfcustody/krux/releases) page and download the latest signed release.

### Verify the files
Before installing the release, it's a good idea to check that:

1. The *SHA256 hash* of `krux-vX.Y.Z.zip` matches the hash in `krux-vX.Y.Z.zip.sha256.txt`
2. The *signature file* `krux-vX.Y.Z.zip.sig` can be verified with the [`selfcustody.pem` public key](https://github.com/selfcustody/krux/blob/main/selfcustody.pem) found in the root of the krux repository.

You can either do this manually or with the `krux` shell script, which contains helper commands for this:
```bash
./krux sha256 krux-vX.Y.Z.zip
./krux verify krux-vX.Y.Z.zip selfcustody.pem
```

Fun fact: Each Krux release is signed with Krux!

### Flash the firmware onto the device
Extract the latest version of Krux you downloaded and enter the folder:
```bash
unzip krux-vX.Y.Z.zip && cd krux-vX.Y.Z
```

Connect the device to your computer via USB (for Maix Amigo, make sure you’re using bottom port), power it on, and run the following, replacing `DEVICE` with either `m5stickv`, `amigo`, `bit` or `yahboom` (to yahboom you may need to manually specify the port, for example `/dev/ttyUSB0` on Linux or `COM6` on Windows):
```bash
./ktool -B goE -b 1500000 maixpy_DEVICE/kboot.kfpkg
```

For `dock` use the `-B dan` parameter:
```bash
./ktool -B dan -b 1500000 maixpy_dock/kboot.kfpkg
```

----8<----
flash-krux-logo.en.txt
----8<----

----8<----
amigo-more-info-faq.en.txt
----8<----

#### Troubleshooting
If `ktool` fails to run, you may need to give it executable permissions with `chmod +x ./ktool`, or you might need to use "sudo" if your user don't have access to serial port. In Windows or Mac you may need to explicitly allow the tool to run by adding an exception for it.

If the flashing process fails midway through, check the connection, restart the device, and try the command again.

Two serial ports are created when `Amigo` and `Bit` are connected to a PC. Sometimes Ktool will pick the wrong and flash will fail. Manually specify the serial port to overcome this issue using `-p` argument:

##### Linux
See the correct port using `ls /dev/ttyUSB*`, in the example below we use `/dev/ttyUSB0`:
```bash
./ktool-linux -B goE -b 1500000 maixpy_amigo/kboot.kfpkg -p /dev/ttyUSB1
```

<<<<<<< HEAD
Check port names of devices manager on Windows (e.g. COM1, COM9), or list the ports on linux

```bash
ls /dev/ttyUSB*
=======
##### Windows
See the correct port at Device Manager > Ports (COM & LPT), in the example below we use `COM6`:
```pwsh
.\ktool-win.exe -B goE -b 1500000 maixpy_amigo\kboot.kfpkg -p COM6
>>>>>>> 67ede427
```

##### Mac
See the correct port using the command line: `ls /dev/cu.usbserial*`, in the example below we use `/dev/cu.usbserial-10`:
```bash
./ktool-mac -B goE -b 1500000 maixpy_amigo/kboot.kfpkg -p /dev/cu.usbserial-10
```
<<<<<<< HEAD
*If the output isn't what you expect try a different cable, preferably a smartphone usb-c charger cable.*
=======
>>>>>>> 67ede427

Different OS versions may have different port names, and the absence of ports may indicate a connection, driver or hardware related issue. See [FAQ](../../faq.md/#why-isnt-my-device-charging-or-being-recognized-when-connected-to-the-computers-usb) for more info.

----8<----
tips-after-install.en.txt
----8<----<|MERGE_RESOLUTION|>--- conflicted
+++ resolved
@@ -54,28 +54,17 @@
 ./ktool-linux -B goE -b 1500000 maixpy_amigo/kboot.kfpkg -p /dev/ttyUSB1
 ```
 
-<<<<<<< HEAD
-Check port names of devices manager on Windows (e.g. COM1, COM9), or list the ports on linux
-
-```bash
-ls /dev/ttyUSB*
-=======
 ##### Windows
 See the correct port at Device Manager > Ports (COM & LPT), in the example below we use `COM6`:
 ```pwsh
 .\ktool-win.exe -B goE -b 1500000 maixpy_amigo\kboot.kfpkg -p COM6
->>>>>>> 67ede427
 ```
 
 ##### Mac
-See the correct port using the command line: `ls /dev/cu.usbserial*`, in the example below we use `/dev/cu.usbserial-10`:
+See the correct port using the command line: `ls /dev/cu.usbserial*`, in the example below we use `/dev/cu.usbserial-10` (If the output isn't what you expect try a different cable, preferably a smartphone usb-c charger cable):
 ```bash
 ./ktool-mac -B goE -b 1500000 maixpy_amigo/kboot.kfpkg -p /dev/cu.usbserial-10
 ```
-<<<<<<< HEAD
-*If the output isn't what you expect try a different cable, preferably a smartphone usb-c charger cable.*
-=======
->>>>>>> 67ede427
 
 Different OS versions may have different port names, and the absence of ports may indicate a connection, driver or hardware related issue. See [FAQ](../../faq.md/#why-isnt-my-device-charging-or-being-recognized-when-connected-to-the-computers-usb) for more info.
 
