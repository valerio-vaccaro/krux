--- conflicted
+++ resolved
@@ -356,15 +356,11 @@
         self.printer = PrinterSettings()
         self.persist = PersistSettings()
         self.appearance = ThemeSettings()
-<<<<<<< HEAD
         self.screensaver = ScreensaverSettings()
-        if board.config["type"].startswith("amigo"):
-=======
         if (
             board.config["type"].startswith("amigo")
             or board.config["type"] == "yahboom"
         ):
->>>>>>> e332c33b
             self.touch = TouchSettings()
         if board.config["type"] == "dock":
             self.encoder = EncoderSettings()
