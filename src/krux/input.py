--- conflicted
+++ resolved
@@ -62,11 +62,6 @@
         else:
             if board.config["type"] == "m5stickv":
                 from pmu import PMU_Button
-<<<<<<< HEAD
-                self.page_prev = PMU_Button()
-            else:
-                self.page_prev = None
-=======
 
                 self.page_prev = PMU_Button()
             else:
@@ -77,7 +72,6 @@
             self.page = EncoderPage()
             self.page_prev = EncoderPagePrev()
 
->>>>>>> bd584316
         self.has_touch = board.config["krux"]["display"]["touch"]
         self.touch = (
             Touch(board.config["lcd"]["width"], board.config["lcd"]["height"])
@@ -198,13 +192,10 @@
                 self.entropy += 1
                 wdt.feed()
             self.buttons_active = False
-<<<<<<< HEAD
-=======
             if self.swipe_right_value() == PRESSED:
                 return SWIPE_RIGHT
             if self.swipe_left_value() == PRESSED:
                 return SWIPE_LEFT
->>>>>>> bd584316
             return BUTTON_TOUCH
 
         return None