# The MIT License (MIT)
# Copyright (c) 2021-2024 Krux contributors

# Permission is hereby granted, free of charge, to any person obtaining a copy
# of this software and associated documentation files (the "Software"), to deal
# in the Software without restriction, including without limitation the rights
# to use, copy, modify, merge, publish, distribute, sublicense, and/or sell
# copies of the Software, and to permit persons to whom the Software is
# furnished to do so, subject to the following conditions:

# The above copyright notice and this permission notice shall be included in
# all copies or substantial portions of the Software.

# THE SOFTWARE IS PROVIDED "AS IS", WITHOUT WARRANTY OF ANY KIND, EXPRESS OR
# IMPLIED, INCLUDING BUT NOT LIMITED TO THE WARRANTIES OF MERCHANTABILITY,
# FITNESS FOR A PARTICULAR PURPOSE AND NONINFRINGEMENT. IN NO EVENT SHALL THE
# AUTHORS OR COPYRIGHT HOLDERS BE LIABLE FOR ANY CLAIM, DAMAGES OR OTHER
# LIABILITY, WHETHER IN AN ACTION OF CONTRACT, TORT OR OTHERWISE, ARISING FROM,
# OUT OF OR IN CONNECTION WITH THE SOFTWARE OR THE USE OR OTHER DEALINGS IN
# THE SOFTWARE.
from ur.ur import UR
from embit.descriptor.descriptor import Descriptor
from embit.descriptor.arguments import Key
from embit.networks import NETWORKS
from embit.bip32 import HARDENED_INDEX
from .krux_settings import t
<<<<<<< HEAD
from .key import P2PKH, P2SH_P2WPKH, P2WPKH, P2WSH, P2TR
from .qr import FORMAT_BBQR
=======
from .key import (
    P2PKH,
    P2SH_P2WPKH,
    P2WPKH,
    P2WSH,
    P2TR,
    SINGLESIG_SCRIPT_PURPOSE,
    MULTISIG_SCRIPT_PURPOSE,
)


class AssumptionWarning(Exception):
    """An exception for assumptions that require user acceptance"""
>>>>>>> ba512bbf


class Wallet:
    """Represents the wallet that the current key belongs to"""

    def __init__(self, key):
        self.key = key
        self.wallet_data = None
        self.wallet_qr_format = None
        self.descriptor = None
        self.label = None
        self.policy = None
        self.persisted = None
        self._network = None
        if self.key and not self.key.multisig:
            if self.key.script_type == P2PKH:
                self.descriptor = Descriptor.from_string(
                    "pkh(%s/<0;1>/*)" % self.key.key_expression()
                )
            elif self.key.script_type == P2SH_P2WPKH:
                self.descriptor = Descriptor.from_string(
                    "sh(wpkh(%s/<0;1>/*))" % self.key.key_expression()
                )
            elif self.key.script_type == P2WPKH:
                self.descriptor = Descriptor.from_string(
                    "wpkh(%s/<0;1>/*)" % self.key.key_expression()
                )

            elif self.key.script_type == P2TR:
                self.descriptor = Descriptor.from_string(
                    "tr(%s/<0;1>/*)" % self.key.key_expression()
                )
            self.label = t("Single-sig")
            self.policy = {"type": self.descriptor.scriptpubkey_type()}

    def which_network(self):
        """Returns network (NETWORKS.keys()) using current wallet key, else from descriptor"""
        if self._network is None:
            if self.key:
                self._network = [
                    k for k, v in NETWORKS.items() if v == self.key.network
                ][0]
            else:
                # use first key; restrict networks to "main" and "test", version to pubkeys
                version = self.descriptor.keys[0].key.version
                for em_network in ("main", "test"):
                    for em_vertype in ("xpub", "ypub", "zpub", "Ypub", "Zpub"):
                        if version == NETWORKS[em_network][em_vertype]:
                            self._network = em_network
                            break
        return self._network

    def is_multisig(self):
        """Returns a boolean indicating whether or not the wallet is multisig"""
        if self.key:
            return self.key.multisig
        if self.descriptor:
            return self.descriptor.is_basic_multisig
        return None

    def is_loaded(self):
        """Returns a boolean indicating whether or not this wallet has been loaded"""
        return self.wallet_data is not None

    def load(self, wallet_data, qr_format, allow_assumption=None):
        """Loads the wallet from the given data"""
        descriptor, label = parse_wallet(wallet_data, allow_assumption)

        if self.key:
            if self.is_multisig():
                if not descriptor.is_basic_multisig:
                    raise ValueError("not multisig")
                if self.key.xpub() not in [
                    key.key.to_base58() for key in descriptor.keys
                ]:
                    raise ValueError("xpub not a cosigner")
            else:
                if not descriptor.key:
                    if len(descriptor.keys) > 1:
                        raise ValueError("not single-sig")
                if self.key.xpub() != descriptor.key.key.to_base58():
                    raise ValueError("xpub does not match")

        self.wallet_data = wallet_data
        self.wallet_qr_format = qr_format
        self.descriptor = to_unambiguous_descriptor(descriptor)
        self.label = label

        if self.descriptor.key:
            if not self.label:
                self.label = t("Single-sig")
            self.policy = {"type": self.descriptor.scriptpubkey_type()}
        else:
            m = int(str(self.descriptor.miniscript.args[0]))
            n = len(self.descriptor.keys)
            cosigners = [key.key.to_base58() for key in self.descriptor.keys]
            if self.descriptor.is_sorted:
                cosigners = sorted(cosigners)
            if not self.label:
                self.label = t("%d of %d multisig") % (m, n)
            self.policy = {
                "type": self.descriptor.scriptpubkey_type(),
                "m": m,
                "n": n,
                "cosigners": cosigners,
            }

    def wallet_qr(self):
        """Returns the original wallet data and qr format for display back as a QR code"""
        if self.wallet_qr_format == FORMAT_BBQR:
            from .bbqr import encode_bbqr

            return encode_bbqr(self.wallet_data, file_type="U"), FORMAT_BBQR
        return (self.wallet_data, self.wallet_qr_format)

    def obtain_addresses(self, i=0, limit=None, branch_index=0):
        """Returns an iterator deriving addresses (default branch_index is receive)
        for the wallet up to the provided limit"""
        starting_index = i

        while limit is None or i < starting_index + limit:
            yield self.descriptor.derive(i, branch_index=branch_index).address(
                network=NETWORKS[self.which_network()]
            )
            i += 1


def to_unambiguous_descriptor(descriptor):
    """If child derivation info is missing to generate receive addresses,
    use the default scheme
    """
    from embit.descriptor.arguments import KeyHash, AllowedDerivation

    if descriptor.key:
        if descriptor.key.allowed_derivation is None:
            descriptor.key.allowed_derivation = AllowedDerivation.default()
    else:
        for i in range(len(descriptor.miniscript.args)):
            key = descriptor.miniscript.args[i]
            if isinstance(key, (Key, KeyHash)):
                if key.allowed_derivation is None:
                    key.allowed_derivation = AllowedDerivation.default()
    return descriptor


def parse_wallet(wallet_data, allow_assumption=None):
    """Exhaustively tries to parse the wallet data from a known format, returning
    a descriptor and label if possible.

    If the descriptor cannot be derived, an exception is raised.
    """
    # pylint: disable=R0912

    import urtypes

    if isinstance(wallet_data, UR):
        # Try to parse as a Crypto-Output type
        try:
            output = urtypes.crypto.Output.from_cbor(wallet_data.cbor)
            return Descriptor.from_string(output.descriptor()), None
        except:
            pass

        # Treat the UR as a generic UR bytes object and extract the data for further processing
        wallet_data = urtypes.Bytes.from_cbor(wallet_data.cbor).data

    # Process as a string
    wallet_data = (
        wallet_data.decode() if not isinstance(wallet_data, str) else wallet_data
    )

    # Try to parse as JSON and look for a 'descriptor' key
    try:
        try:
            import ujson as json
        except ImportError:
            import json

        wallet_json = json.loads(wallet_data)
        if "descriptor" in wallet_json:
            descriptor = Descriptor.from_string(wallet_json["descriptor"])
            label = wallet_json["label"] if "label" in wallet_json else None
            return descriptor, label
        raise KeyError('"descriptor" key not found in JSON')
    except KeyError:
        raise ValueError("invalid wallet format")
    except:
        pass

    # Try to parse as a key-value file
    try:
        key_vals = []
        for word in wallet_data.split(":"):
            for key_val in word.split("\n"):
                key_val = key_val.strip()
                if key_val != "":
                    key_vals.append(key_val)

        keys_present = [key in key_vals for key in ["Format", "Policy", "Derivation"]]
        if any(keys_present):
            if not all(keys_present):
                raise KeyError(
                    '"Format", "Policy", and "Derivation" keys not found in INI file'
                )

            script = key_vals[key_vals.index("Format") + 1].lower()
            if script != P2WSH:
                raise ValueError("invalid script type: %s" % script)

            policy = key_vals[key_vals.index("Policy") + 1]
            m = int(policy[: policy.index("of")].strip())
            n = int(policy[policy.index("of") + 2 :].strip())

            keys = []
            for i in range(len(key_vals)):
                xpub = key_vals[i]
                if xpub.lower().startswith("xpub") or xpub.lower().startswith("tpub"):
                    fingerprint = key_vals[i - 1]
                    keys.append((xpub, fingerprint))

            if len(keys) != n:
                raise ValueError("expected %d keys, found %d" % (n, len(keys)))

            derivation = key_vals[key_vals.index("Derivation") + 1]

            keys.sort()
            keys = ["[%s/%s]%s" % (key[1], derivation[2:], key[0]) for key in keys]
            if len(keys) > 1:
                descriptor = Descriptor.from_string(
                    ("wsh(sortedmulti(%d," % m) + ",".join(keys) + "))"
                )
            else:
                # Single-sig - assuming Native Segwit
                descriptor = Descriptor.from_string("wpkh(%s/<0;1>/*)" % keys[0])
            label = (
                key_vals[key_vals.index("Name") + 1]
                if key_vals.index("Name") >= 0
                else None
            )
            return descriptor, label
    except:
        raise ValueError("invalid wallet format")

    # Try to parse directly as a descriptor
    try:
        descriptor = Descriptor.from_string(wallet_data.strip())
        return descriptor, None
    except:
        # If that fails, try to parse as an xpub as a last resort
        pubkey = Key.from_string(wallet_data.strip())
        if pubkey.is_extended:
            network, versiontype = version_to_network_versiontype(pubkey.key.version)

            xpub = pubkey.key.to_base58(version=NETWORKS[network]["xpub"])

            fmt = None
            if pubkey.origin is None:
                # assume derivation if possible
                derivation = xpub_data_to_derivation(
                    versiontype,
                    network,
                    pubkey.key.child_number,
                    pubkey.key.depth,
                    allow_assumption=allow_assumption,
                )
                if derivation:
                    fmt = derivation_to_script_wrapper(derivation)
            else:
                fmt = derivation_to_script_wrapper(pubkey.origin.derivation)
                fmt = fmt.format("[" + str(pubkey.origin) + "]{}")

            descriptor = Descriptor.from_string(fmt.format(xpub))
            return descriptor, None

    raise ValueError("invalid wallet format")


def parse_address(address_data):
    """Exhaustively tries to parse an address from a known format, returning
    the address if possible.

    If the address cannot be derived, an exception is raised.
    """
    from embit.script import Script, address_to_scriptpubkey

    addr = address_data
    if address_data.lower().startswith("bitcoin:"):
        addr_end = address_data.find("?")
        if addr_end == -1:
            addr_end = len(address_data)
        addr = address_data[8:addr_end]

    try:
        sc = address_to_scriptpubkey(addr)
        if not isinstance(sc, Script):
            raise ValueError("invalid address")
    except:
        raise ValueError("invalid address")

    return addr


def version_to_network_versiontype(hdkey_version):
    """returns embit.networks.NETWORKS[network][versiontype] keys
    based on HDKey's version bytes"""
    network, versiontype = None, None
    for netname, versiontypes in NETWORKS.items():
        if hdkey_version in versiontypes.values():
            network = netname
            versiontype = [k for k, v in versiontypes.items() if v == hdkey_version][0]
            break
    return network, versiontype


def xpub_data_to_derivation(versiontype, network, child, depth, allow_assumption=None):
    """returns assumed derivation list for supported slip32 bips
    based on embit.networks.NETWORKS keys for versiontype, network,
    child_number (used as account for single-sig) and depth.  Depth
    is used as weak verification, it must match the expected depth.
    Where unsafe assumptions could be made, AssumptionWarning is raised
    (with warning text and assumed derivation as first two params)
    unless called with allow_assumption=assumed_derivation.
    """

    derivation, network_node, assumption_text = None, None, None

    if network == "main":
        network_node = 0 + HARDENED_INDEX
    elif network in ("test", "regtest", "signet"):
        network_node = 1 + HARDENED_INDEX

    if network_node and child >= HARDENED_INDEX:
        if versiontype == "xpub" and depth == 3:
            derivation = [
                SINGLESIG_SCRIPT_PURPOSE[P2WPKH] + HARDENED_INDEX,
                network_node,
                child,
            ]
            if allow_assumption != derivation:
                assumption_text = t("Native Segwit - 84 would be assumed")
        elif versiontype == "ypub" and depth == 3:
            derivation = [
                SINGLESIG_SCRIPT_PURPOSE[P2SH_P2WPKH] + HARDENED_INDEX,
                network_node,
                child,
            ]
        elif versiontype == "zpub" and depth == 3:
            derivation = [
                SINGLESIG_SCRIPT_PURPOSE[P2WPKH] + HARDENED_INDEX,
                network_node,
                child,
            ]
        elif versiontype == "Ypub" and depth == 4 and child == 1 + HARDENED_INDEX:
            derivation = [
                MULTISIG_SCRIPT_PURPOSE + HARDENED_INDEX,
                network_node,
                0 + HARDENED_INDEX,
                child,
            ]
            if allow_assumption != derivation:
                assumption_text = t("Account #0 would be assumed")
        elif versiontype == "Zpub" and depth == 4 and child == 2 + HARDENED_INDEX:
            derivation = [
                MULTISIG_SCRIPT_PURPOSE + HARDENED_INDEX,
                network_node,
                0 + HARDENED_INDEX,
                child,
            ]
            if allow_assumption != derivation:
                assumption_text = t("Account #0 would be assumed")

    if assumption_text:
        raise AssumptionWarning(assumption_text, derivation)

    return derivation


def derivation_to_script_wrapper(derivation):
    """returns format_str for wrapping xpub into wallet descriptor,
    supporting single-sig only for now, based on
    embit.descriptor.arguments.KeyOrigin.derivation list"""
    format_str = None

    if len(derivation) == 3:
        purpose = derivation[0]
        network = derivation[1]
        account = derivation[2]

        if (
            network in (0 + HARDENED_INDEX, 1 + HARDENED_INDEX)
            and account >= 0 + HARDENED_INDEX
        ):
            if purpose == SINGLESIG_SCRIPT_PURPOSE[P2PKH] + HARDENED_INDEX:
                format_str = "pkh({})"
            elif purpose == SINGLESIG_SCRIPT_PURPOSE[P2SH_P2WPKH] + HARDENED_INDEX:
                format_str = "sh(wpkh({}))"
            elif purpose == SINGLESIG_SCRIPT_PURPOSE[P2WPKH] + HARDENED_INDEX:
                format_str = "wpkh({})"
            elif purpose == SINGLESIG_SCRIPT_PURPOSE[P2TR] + HARDENED_INDEX:
                format_str = "tr({})"

    return format_str<|MERGE_RESOLUTION|>--- conflicted
+++ resolved
@@ -24,10 +24,7 @@
 from embit.networks import NETWORKS
 from embit.bip32 import HARDENED_INDEX
 from .krux_settings import t
-<<<<<<< HEAD
-from .key import P2PKH, P2SH_P2WPKH, P2WPKH, P2WSH, P2TR
 from .qr import FORMAT_BBQR
-=======
 from .key import (
     P2PKH,
     P2SH_P2WPKH,
@@ -41,7 +38,6 @@
 
 class AssumptionWarning(Exception):
     """An exception for assumptions that require user acceptance"""
->>>>>>> ba512bbf
 
 
 class Wallet:
