--- conflicted
+++ resolved
@@ -152,11 +152,7 @@
                     else:
                         dice_title += "..." + entropy[-10:]
                     roll = self.capture_from_keypad(
-<<<<<<< HEAD
-                        t("Roll %d") % (i + 1), states  # , lambda r: r
-=======
                         dice_title, pad_type  # , lambda r: r
->>>>>>> bd584316
                     )
                     if roll == ESC_KEY:
                         return MENU_CONTINUE
