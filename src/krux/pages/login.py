# The MIT License (MIT)

# Copyright (c) 2021-2024 Krux contributors

# Permission is hereby granted, free of charge, to any person obtaining a copy
# of this software and associated documentation files (the "Software"), to deal
# in the Software without restriction, including without limitation the rights
# to use, copy, modify, merge, publish, distribute, sublicense, and/or sell
# copies of the Software, and to permit persons to whom the Software is
# furnished to do so, subject to the following conditions:

# The above copyright notice and this permission notice shall be included in
# all copies or substantial portions of the Software.

# THE SOFTWARE IS PROVIDED "AS IS", WITHOUT WARRANTY OF ANY KIND, EXPRESS OR
# IMPLIED, INCLUDING BUT NOT LIMITED TO THE WARRANTIES OF MERCHANTABILITY,
# FITNESS FOR A PARTICULAR PURPOSE AND NONINFRINGEMENT. IN NO EVENT SHALL THE
# AUTHORS OR COPYRIGHT HOLDERS BE LIABLE FOR ANY CLAIM, DAMAGES OR OTHER
# LIABILITY, WHETHER IN AN ACTION OF CONTRACT, TORT OR OTHERWISE, ARISING FROM,
# OUT OF OR IN CONNECTION WITH THE SOFTWARE OR THE USE OR OTHER DEALINGS IN
# THE SOFTWARE.

import sys
from embit.networks import NETWORKS
from embit.wordlists.bip39 import WORDLIST
from ..display import DEFAULT_PADDING, FONT_HEIGHT, BOTTOM_PROMPT_LINE
from ..krux_settings import Settings
from ..qr import FORMAT_UR
from ..key import Key, P2WSH, SCRIPT_LONG_NAMES
from ..krux_settings import t
from . import (
    Page,
    Menu,
    MENU_CONTINUE,
    MENU_EXIT,
    ESC_KEY,
    LETTERS,
    choose_len_mnemonic,
)

DIGITS = "0123456789"
DIGITS_HEX = "0123456789ABCDEF"
DIGITS_OCT = "01234567"


class Login(Page):
    """Represents the login page of the app"""

    # Used on boot.py when changing the locale on Settings
    SETTINGS_MENU_INDEX = 2

    def __init__(self, ctx):
        super().__init__(
            ctx,
            Menu(
                ctx,
                [
                    (t("Load Mnemonic"), self.load_key),
                    (t("New Mnemonic"), self.new_key),
                    (t("Settings"), self.settings),
                    (t("Tools"), self.tools),
                    (t("About"), self.about),
                    (t("Shutdown"), self.shutdown),
                ],
                back_label=None,
            ),
        )

    def load_key(self):
        """Handler for the 'load mnemonic' menu item"""
        submenu = Menu(
            self.ctx,
            [
                (t("Via Camera"), self.load_key_from_camera),
                (t("Via Manual Input"), self.load_key_from_manual_input),
                (t("From Storage"), self.load_mnemonic_from_storage),
            ],
        )
        index, status = submenu.run_loop()
        if index == len(submenu.menu) - 1:
            return MENU_CONTINUE
        return status

    def load_key_from_camera(self):
        """Handler for the 'load mnemonic'>'via camera' menu item"""
        submenu = Menu(
            self.ctx,
            [
                (t("QR Code"), self.load_key_from_qr_code),
                ("Tiny Seed", lambda: self.load_key_from_tiny_seed_image("Tiny Seed")),
                (
                    "OneKey KeyTag",
                    lambda: self.load_key_from_tiny_seed_image("OneKey KeyTag"),
                ),
                (
                    t("Binary Grid"),
                    lambda: self.load_key_from_tiny_seed_image("Binary Grid"),
                ),
            ],
        )
        index, status = submenu.run_loop()
        if index == len(submenu.menu) - 1:
            return MENU_CONTINUE
        return status

    def load_key_from_manual_input(self):
        """Handler for the 'load mnemonic'>'via manual input' menu item"""
        submenu = Menu(
            self.ctx,
            [
                (t("Words"), self.load_key_from_text),
                (t("Word Numbers"), self.pre_load_key_from_digits),
                ("Tiny Seed (Bits)", self.load_key_from_tiny_seed),
                ("Stackbit 1248", self.load_key_from_1248),
            ],
        )
        index, status = submenu.run_loop()
        if index == len(submenu.menu) - 1:
            return MENU_CONTINUE
        return status

    def load_mnemonic_from_storage(self):
        """Handler to 'load mnemonic'>'from storage"""
        from .encryption_ui import LoadEncryptedMnemonic

        encrypted_mnemonics = LoadEncryptedMnemonic(self.ctx)
        words = encrypted_mnemonics.load_from_storage()
        if words == MENU_CONTINUE:
            return MENU_CONTINUE
        return self._load_key_from_words(words)

    def new_key(self):
        """Handler for the 'new mnemonic' menu item"""
        submenu = Menu(
            self.ctx,
            [
                (t("Via Camera"), self.new_key_from_snapshot),
                (t("Via Words"), lambda: self.load_key_from_text(new=True)),
                (t("Via D6"), self.new_key_from_dice),
                (t("Via D20"), lambda: self.new_key_from_dice(True)),
            ],
        )
        index, status = submenu.run_loop()
        if index == len(submenu.menu) - 1:
            return MENU_CONTINUE
        return status

    def new_key_from_dice(self, d_20=False):
        """Handler for both 'new mnemonic'>'via D6/D20' menu items. Default is D6"""
        from .new_mnemonic.dice_rolls import DiceEntropy

        dice_entropy = DiceEntropy(self.ctx, d_20)
        captured_entropy = dice_entropy.new_key()
        if captured_entropy is not None:
            from embit.bip39 import mnemonic_from_bytes

            words = mnemonic_from_bytes(captured_entropy).split()
            return self._load_key_from_words(words, new=True)
        return MENU_CONTINUE

    def new_key_from_snapshot(self):
        """Use camera's entropy to create a new mnemonic"""
        len_mnemonic = choose_len_mnemonic(self.ctx, True)
        if not len_mnemonic:
            return MENU_CONTINUE

        self.ctx.display.draw_hcentered_text(
            t("Use camera's entropy to create a new mnemonic")
            + ". "
            + t("(Experimental)")
        )
        if self.prompt(t("Proceed?"), BOTTOM_PROMPT_LINE):
            from .capture_entropy import CameraEntropy

            camera_entropy = CameraEntropy(self.ctx)
            entropy_bytes = camera_entropy.capture()
            if entropy_bytes is not None:
                import binascii
                from embit.bip39 import mnemonic_from_bytes

                entropy_hash = binascii.hexlify(entropy_bytes).decode()
                self.ctx.display.clear()
                self.ctx.display.draw_centered_text(
                    t("SHA256 of snapshot:") + "\n\n%s" % entropy_hash
                )
                self.ctx.input.wait_for_button()

                self.ctx.display.clear()
                self.ctx.display.draw_centered_text(t("Processing.."))

                num_bytes = 16 if len_mnemonic == 12 else 32
                entropy_mnemonic = mnemonic_from_bytes(entropy_bytes[:num_bytes])

                # Double mnemonic check
                if len_mnemonic == 48:
                    from ..wallet import is_double_mnemonic

                    if not is_double_mnemonic(entropy_mnemonic):
                        from ..wdt import wdt
                        import time
                        from krux.bip39 import mnemonic_is_valid

                        pre_t = time.ticks_ms()
                        tries = 0

                        # create two 12w mnemonic with the provided entropy
                        first_12 = mnemonic_from_bytes(entropy_bytes[:16])
                        second_entropy_mnemonic_int = int.from_bytes(
                            entropy_bytes[16:32], "big"
                        )
                        double_mnemonic = False
                        while not double_mnemonic:
                            wdt.feed()
                            tries += 1
                            # increment the second mnemonic entropy
                            second_entropy_mnemonic_int += 1
                            second_12 = mnemonic_from_bytes(
                                second_entropy_mnemonic_int.to_bytes(16, "big")
                            )
                            entropy_mnemonic = first_12 + " " + second_12
                            double_mnemonic = mnemonic_is_valid(entropy_mnemonic)

                        print(
                            "Tries: %d" % tries,
                            "/ %d" % (time.ticks_ms() - pre_t),
                            "ms",
                        )

                return self._load_key_from_words(entropy_mnemonic.split(), new=True)
        return MENU_CONTINUE

    def _load_key_from_words(self, words, charset=LETTERS, new=False):
        mnemonic = " ".join(words)

        if charset != LETTERS:
            from .utils import Utils

            charset_type = {
                DIGITS: Utils.BASE_DEC,
                DIGITS_HEX: Utils.BASE_HEX,
                DIGITS_OCT: Utils.BASE_OCT,
            }
            suffix_dict = {
                DIGITS: Utils.BASE_DEC_SUFFIX,
                DIGITS_HEX: Utils.BASE_HEX_SUFFIX,
                DIGITS_OCT: Utils.BASE_OCT_SUFFIX,
            }
            numbers_str = Utils.get_mnemonic_numbers(mnemonic, charset_type[charset])
            self.display_mnemonic(numbers_str, suffix_dict[charset])
            if not self.prompt(t("Proceed?"), BOTTOM_PROMPT_LINE):
                return MENU_CONTINUE
            self.ctx.display.clear()

<<<<<<< HEAD
        from .mnemonic_editor import MnemonicEditor

        mnemonic_editor = MnemonicEditor(self.ctx, mnemonic, new)
        mnemonic = mnemonic_editor.edit()
        if mnemonic is None:
=======
        self.display_mnemonic(mnemonic, t("Mnemonic"))
        if not self.prompt(t("Proceed?"), BOTTOM_PROMPT_LINE):
>>>>>>> 04e7cca9
            return MENU_CONTINUE
        self.ctx.display.clear()

        passphrase = ""
        multisig = Settings().wallet.multisig
        network = NETWORKS[Settings().wallet.network]
        account = 0
        if multisig:
            script_type = P2WSH
        else:
            script_type = SCRIPT_LONG_NAMES.get(Settings().wallet.script_type)
        from ..wallet import Wallet

        while True:
            key = Key(mnemonic, multisig, network, passphrase, account, script_type)

            wallet_info = key.fingerprint_hex_str(True) + "\n"
            wallet_info += network["name"] + "\n"
            wallet_info += (
                t("Single-sig") + "\n" if not multisig else t("Multisig") + "\n"
            )
            wallet_info += (
                self.fit_to_line(key.derivation_str(True), crop_middle=False) + "\n"
            )
            wallet_info += (
                t("No Passphrase") if not passphrase else t("Passphrase") + ": *..*"
            )

            submenu = Menu(
                self.ctx,
                [
                    (t("Load Wallet"), lambda: None),
                    (t("Passphrase"), lambda: None),
                    (t("Customize"), lambda: None),
                ],
                offset=(
                    self.ctx.display.draw_hcentered_text(wallet_info, info_box=True)
                    * FONT_HEIGHT
                    + DEFAULT_PADDING
                ),
            )
            index, _ = submenu.run_loop()
            if index == len(submenu.menu) - 1:
                if self.prompt(t("Are you sure?"), self.ctx.display.height() // 2):
                    del key
                    return MENU_CONTINUE
            if index == 0:
                break
            if index == 1:
                from .wallet_settings import PassphraseEditor

                passphrase_editor = PassphraseEditor(self.ctx)
                temp_passphrase = passphrase_editor.load_passphrase_menu()
                if temp_passphrase is not None:
                    passphrase = temp_passphrase
            elif index == 2:
                from .wallet_settings import WalletSettings

                wallet_settings = WalletSettings(self.ctx)
                network, multisig, script_type, account = (
                    wallet_settings.customize_wallet(key)
                )

        self.ctx.display.clear()
        self.ctx.display.draw_centered_text(t("Loading.."))

        self.ctx.wallet = Wallet(key)
        return MENU_EXIT

    def _encrypted_qr_code(self, data):
        from ..encryption import EncryptedQRCode

        encrypted_qr = EncryptedQRCode()
        data_bytes = data.encode("latin-1") if isinstance(data, str) else data
        public_data = encrypted_qr.public_data(data_bytes)
        if public_data:
            self.ctx.display.clear()
            if self.prompt(
                public_data + "\n\n" + t("Decrypt?"), self.ctx.display.height() // 2
            ):
                from .encryption_ui import EncryptionKey
                from embit.bip39 import mnemonic_from_bytes

                key_capture = EncryptionKey(self.ctx)
                key = key_capture.encryption_key()
                if key in (None, "", ESC_KEY):
                    self.flash_error(t("Key was not provided"))
                    return MENU_CONTINUE
                self.ctx.display.clear()
                self.ctx.display.draw_centered_text(t("Processing.."))
                word_bytes = encrypted_qr.decrypt(key)
                if word_bytes is None:
                    self.flash_error(t("Failed to decrypt"))
                    return MENU_CONTINUE
                return mnemonic_from_bytes(word_bytes).split()
            return MENU_CONTINUE  # prompt NO
        return None

    def load_key_from_qr_code(self):
        """Handler for the 'via qr code' menu item"""
        from .qr_capture import QRCodeCapture

        qr_capture = QRCodeCapture(self.ctx)
        data, qr_format = qr_capture.qr_capture_loop()
        if data is None:
            self.flash_error(t("Failed to load mnemonic"))
            return MENU_CONTINUE

        words = []
        if qr_format == FORMAT_UR:
            from urtypes.crypto.bip39 import BIP39

            words = BIP39.from_cbor(data.cbor).words
        else:
            try:
                data_str = data.decode() if not isinstance(data, str) else data
                if " " in data_str and len(data_str.split()) in (12, 24):
                    words = data_str.split()
            except:
                pass

            if not words:
                data_bytes = ""
                try:
                    data_bytes = (
                        data.encode("latin-1") if isinstance(data, str) else data
                    )
                except:
                    try:
                        data_bytes = (
                            data.encode("shift-jis") if isinstance(data, str) else data
                        )
                    except:
                        pass

                # CompactSeedQR format
                if len(data_bytes) in (16, 32):
                    from embit.bip39 import mnemonic_from_bytes

                    words = mnemonic_from_bytes(data_bytes).split()
                # SeedQR format
                elif len(data_bytes) in (48, 96):
                    words = [
                        WORDLIST[int(data_bytes[i : i + 4])]
                        for i in range(0, len(data_bytes), 4)
                    ]
            if not words:
                words = self._encrypted_qr_code(data)
                if words == MENU_CONTINUE:
                    return MENU_CONTINUE
        if not words or (len(words) != 12 and len(words) != 24):
            self.flash_error(t("Invalid mnemonic length"))
            return MENU_CONTINUE
        return self._load_key_from_words(words)

    def _load_key_from_keypad(
        self,
        title,
        charset,
        to_word,
        autocomplete_fn=None,
        possible_keys_fn=None,
        new=False,
        len_mnemonic=None,
    ):
        words = []
        self.ctx.display.draw_hcentered_text(title)
        if self.prompt(t("Proceed?"), BOTTOM_PROMPT_LINE):
            while len(words) < 24:
                if new:
                    if len(words) == len_mnemonic - 1:
                        self.ctx.display.clear()
                        self.ctx.display.draw_centered_text(
                            t(
                                "Leave blank if you'd like Krux to pick a valid final word"
                            )
                        )
                        self.ctx.input.wait_for_button()
                    elif len(words) == len_mnemonic:
                        break
                else:
                    if len(words) == 12:
                        self.ctx.display.clear()
                        if self.prompt(t("Done?"), self.ctx.display.height() // 2):
                            break

                word = ""
                word_num = ""
                while True:
                    word_num = ""

                    # if new and last word, lead input to a valid mnemonic
                    if new and len(words) == len_mnemonic - 1:
                        finalwords = Key.get_final_word_candidates(words)
                        word = self.capture_from_keypad(
                            t("Word %d") % (len(words) + 1),
                            [charset],
                            lambda x: autocomplete_fn(x, finalwords),
                            lambda x: possible_keys_fn(x, finalwords),
                        )
                    else:
                        word = self.capture_from_keypad(
                            t("Word %d") % (len(words) + 1),
                            [charset],
                            autocomplete_fn,
                            possible_keys_fn,
                        )

                    if word == ESC_KEY:
                        return MENU_CONTINUE

                    # If 'new' and the last 'word' is blank,
                    # pick a random final word that is a valid checksum
                    if new and word == "" and len(words) == len_mnemonic - 1:
                        break

                    if to_word is not None:
                        word_num = word
                        word = to_word(word)

                    if word not in WORDLIST:
                        word = ""

                    if word != "":
                        break

                if word not in WORDLIST and word == "":
                    word = Key.pick_final_word(self.ctx.input.entropy, words)

                self.ctx.display.clear()
                if word_num in (word, ""):
                    word_num = ""
                else:
                    word_num += ": "
                if self.prompt(
                    str(len(words) + 1) + ".\n\n" + word_num + word + "\n\n",
                    self.ctx.display.height() // 2,
                ):
                    words.append(word)

            return self._load_key_from_words(words, charset, new)

        return MENU_CONTINUE

    def load_key_from_text(self, new=False):
        """Handler for both 'new/load mnemonic'>[...]>'via words' menu items"""
        from .mnemonic_editor import MnemonicEditor

        if new:
            len_mnemonic = choose_len_mnemonic(self.ctx)
            if not len_mnemonic:
                return MENU_CONTINUE
            title = t("Enter %d BIP-39 words.") % len_mnemonic
        else:
            len_mnemonic = None
            title = t("Enter each word of your BIP-39 mnemonic.")

        mnemonic_editor = MnemonicEditor(self.ctx)
        mnemonic_editor.compute_search_ranges()

        return self._load_key_from_keypad(
            title,
            LETTERS,
            None,
            autocomplete_fn=mnemonic_editor.autocomplete,
            possible_keys_fn=mnemonic_editor.possible_letters,
            new=new,
            len_mnemonic=len_mnemonic,
        )

    def pre_load_key_from_digits(self):
        """Handler for the 'load mnemonic'>'via numbers' menu item"""
        submenu = Menu(
            self.ctx,
            [
                (t("Decimal"), self.load_key_from_digits),
                (t("Hexadecimal"), self.load_key_from_hexadecimal),
                (t("Octal"), self.load_key_from_octal),
            ],
        )
        index, status = submenu.run_loop()
        if index == len(submenu.menu) - 1:
            return MENU_CONTINUE
        return status

    def load_key_from_octal(self):
        """Handler for the 'load mnemonic'>'via numbers'>'octal' submenu item"""
        title = t(
            "Enter each word of your BIP-39 mnemonic as a number in octal from 1 to 4000."
        )

        def autocomplete(prefix):
            # 256 in decimal is 400 in octal
            if len(prefix) == 4 or (len(prefix) == 3 and int(prefix, 8) > 256):
                return prefix
            return None

        def to_word(user_input):
            word_num = int(user_input, 8)
            if 0 < word_num <= 2048:
                return WORDLIST[word_num - 1]
            return ""

        def possible_letters(prefix):
            if prefix == "":
                return DIGITS_OCT.replace("0", "")
            if prefix == "400":
                return "0"
            return DIGITS_OCT

        return self._load_key_from_keypad(
            title,
            DIGITS_OCT,
            to_word,
            autocomplete_fn=autocomplete,
            possible_keys_fn=possible_letters,
        )

    def load_key_from_hexadecimal(self):
        """Handler for the 'load mnemonic'>'via numbers'>'hexadecimal' submenu item"""
        title = t(
            "Enter each word of your BIP-39 mnemonic as a number in hexadecimal from 1 to 800."
        )

        def autocomplete(prefix):
            # 128 decimal is 0x80
            if len(prefix) == 3 or (len(prefix) == 2 and int(prefix, 16) > 128):
                return prefix
            return None

        def to_word(user_input):
            word_num = int(user_input, 16)
            if 0 < word_num <= 2048:
                return WORDLIST[word_num - 1]
            return ""

        def possible_letters(prefix):
            if prefix == "":
                return DIGITS_HEX.replace("0", "")
            if prefix == "80":
                return "0"
            return DIGITS_HEX

        return self._load_key_from_keypad(
            title,
            DIGITS_HEX,
            to_word,
            autocomplete_fn=autocomplete,
            possible_keys_fn=possible_letters,
        )

    def load_key_from_digits(self):
        """Handler for the 'load mnemonic'>'via numbers'>'decimal' submenu item"""
        title = t("Enter each word of your BIP-39 mnemonic as a number from 1 to 2048.")

        def autocomplete(prefix):
            if len(prefix) == 4 or (len(prefix) == 3 and int(prefix) > 204):
                return prefix
            return None

        def to_word(user_input):
            word_num = int(user_input)
            if 0 < word_num <= 2048:
                return WORDLIST[word_num - 1]
            return ""

        def possible_letters(prefix):
            if prefix == "":
                return DIGITS.replace("0", "")
            if prefix == "204":
                return DIGITS.replace("9", "")
            return DIGITS

        return self._load_key_from_keypad(
            title,
            DIGITS,
            to_word,
            autocomplete_fn=autocomplete,
            possible_keys_fn=possible_letters,
        )

    def load_key_from_1248(self):
        """Menu handler to load key from Stackbit 1248 sheet metal storage method"""
        from .stack_1248 import Stackbit

        stackbit = Stackbit(self.ctx)
        words = stackbit.enter_1248()
        del stackbit
        if words is not None:
            return self._load_key_from_words(words)
        return MENU_CONTINUE

    def load_key_from_tiny_seed(self):
        """Menu handler to manually load key from Tiny Seed sheet metal storage method"""
        from .tiny_seed import TinySeed

        len_mnemonic = choose_len_mnemonic(self.ctx)
        if not len_mnemonic:
            return MENU_CONTINUE

        tiny_seed = TinySeed(self.ctx)
        words = tiny_seed.enter_tiny_seed(len_mnemonic == 24)
        del tiny_seed
        if words is not None:
            return self._load_key_from_words(words)
        return MENU_CONTINUE

    def load_key_from_tiny_seed_image(self, grid_type="Tiny Seed"):
        """Menu handler to scan key from Tiny Seed sheet metal storage method"""
        from .tiny_seed import TinyScanner

        len_mnemonic = choose_len_mnemonic(self.ctx)
        if not len_mnemonic:
            return MENU_CONTINUE

        intro = t("Paint punched dots black so they can be detected.") + " "
        intro += t("Use a black background surface.") + " "
        intro += t("Align camera and backup plate properly.")
        self.ctx.display.draw_hcentered_text(intro)
        if not self.prompt(t("Proceed?"), BOTTOM_PROMPT_LINE):
            return MENU_CONTINUE

        tiny_scanner = TinyScanner(self.ctx, grid_type)
        words = tiny_scanner.scanner(len_mnemonic == 24)
        del tiny_scanner
        if words is None:
            self.flash_error(t("Failed to load mnemonic"))
            return MENU_CONTINUE
        return self._load_key_from_words(words)

    def tools(self):
        """Handler for the 'Tools' menu item"""
        from .tools import Tools

        while True:
            if Tools(self.ctx).run() == MENU_EXIT:
                break

        # Unimport tools
        sys.modules.pop("krux.pages.tools")
        del sys.modules["krux.pages"].tools

        return MENU_CONTINUE

    def settings(self):
        """Handler for the 'settings' menu item"""
        from .settings_page import SettingsPage

        settings_page = SettingsPage(self.ctx)
        return settings_page.settings()

    def about(self):
        """Handler for the 'about' menu item"""

        import board
        from ..metadata import VERSION

        self.ctx.display.clear()
        self.ctx.display.draw_centered_text(
            "Krux\n\n"
            + t("Hardware")
            + "\n%s\n\n" % board.config["type"]
            + t("Version")
            + "\n%s" % VERSION
        )
        self.ctx.input.wait_for_button()
        return MENU_CONTINUE<|MERGE_RESOLUTION|>--- conflicted
+++ resolved
@@ -251,16 +251,11 @@
                 return MENU_CONTINUE
             self.ctx.display.clear()
 
-<<<<<<< HEAD
         from .mnemonic_editor import MnemonicEditor
 
         mnemonic_editor = MnemonicEditor(self.ctx, mnemonic, new)
         mnemonic = mnemonic_editor.edit()
         if mnemonic is None:
-=======
-        self.display_mnemonic(mnemonic, t("Mnemonic"))
-        if not self.prompt(t("Proceed?"), BOTTOM_PROMPT_LINE):
->>>>>>> 04e7cca9
             return MENU_CONTINUE
         self.ctx.display.clear()
 
