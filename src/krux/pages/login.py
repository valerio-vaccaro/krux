# The MIT License (MIT)

# Copyright (c) 2021-2022 Krux contributors

# Permission is hereby granted, free of charge, to any person obtaining a copy
# of this software and associated documentation files (the "Software"), to deal
# in the Software without restriction, including without limitation the rights
# to use, copy, modify, merge, publish, distribute, sublicense, and/or sell
# copies of the Software, and to permit persons to whom the Software is
# furnished to do so, subject to the following conditions:

# The above copyright notice and this permission notice shall be included in
# all copies or substantial portions of the Software.

# THE SOFTWARE IS PROVIDED "AS IS", WITHOUT WARRANTY OF ANY KIND, EXPRESS OR
# IMPLIED, INCLUDING BUT NOT LIMITED TO THE WARRANTIES OF MERCHANTABILITY,
# FITNESS FOR A PARTICULAR PURPOSE AND NONINFRINGEMENT. IN NO EVENT SHALL THE
# AUTHORS OR COPYRIGHT HOLDERS BE LIABLE FOR ANY CLAIM, DAMAGES OR OTHER
# LIABILITY, WHETHER IN AN ACTION OF CONTRACT, TORT OR OTHERWISE, ARISING FROM,
# OUT OF OR IN CONNECTION WITH THE SOFTWARE OR THE USE OR OTHER DEALINGS IN
# THE SOFTWARE.
# pylint: disable=C2801
import binascii
import hashlib
import lcd
from embit.networks import NETWORKS
from embit.wordlists.bip39 import WORDLIST
from embit import bip39
import urtypes
from ..metadata import VERSION
from ..settings import CategorySetting, NumberSetting
from ..krux_settings import Settings
from ..input import BUTTON_ENTER, BUTTON_PAGE, BUTTON_PAGE_PREV, BUTTON_TOUCH
from ..qr import FORMAT_UR
from ..key import Key, pick_final_word
from ..wallet import Wallet
from ..printers import create_printer
from ..krux_settings import t
from .stack_1248 import Stackbit
from .tiny_seed import TinySeed, TinyScanner
from ..sd_card import SDHandler
from . import (
    Page,
    Menu,
    MENU_CONTINUE,
    MENU_EXIT,
    ESC_KEY,
    DEFAULT_PADDING,
)

SENTINEL_DIGITS = "11111"

D6_STATES = [str(i + 1) for i in range(6)]
D20_STATES = [str(i + 1) for i in range(20)]
DIGITS = "0123456789"
LETTERS = "abcdefghijklmnopqrstuvwxyz"
UPPERCASE_LETTERS = "ABCDEFGHIJKLMNOPQRSTUVWXYZ"
NUM_SPECIAL_1 = "0123456789 !#$%&'()*"
NUM_SPECIAL_2 = '+,-./:;<=>?@[\\]^_"{|}~'
NUMERALS = "0123456789."

D6_12W_MIN_ROLLS = 50
D6_24W_MIN_ROLLS = 99
D20_12W_MIN_ROLLS = 30
D20_24W_MIN_ROLLS = 60


class Login(Page):
    """Represents the login page of the app"""

    def __init__(self, ctx):
        super().__init__(
            ctx,
            Menu(
                ctx,
                [
                    (t("Load Mnemonic"), self.load_key),
                    (t("New Mnemonic"), self.new_key),
                    (t("Settings"), self.settings),
                    (t("About"), self.about),
                    (t("Shutdown"), self.shutdown),
                ],
            ),
        )

    def load_key(self):
        """Handler for the 'load mnemonic' menu item"""
        submenu = Menu(
            self.ctx,
            [
                (t("Via Camera"), self.load_key_from_camera),
                (t("Via Manual Input"), self.load_key_from_manual_input),
                (t("Back"), lambda: MENU_EXIT),
            ],
        )
        index, status = submenu.run_loop()
        if index == len(submenu.menu) - 1:
            return MENU_CONTINUE
        return status

    def load_key_from_camera(self):
        """Handler for the 'via camera' menu item"""
        submenu = Menu(
            self.ctx,
            [
                (t("QR Code"), self.load_key_from_qr_code),
                (
<<<<<<< HEAD
                    t("Tiny Seed (12)"),
                    lambda: self.load_key_from_tiny_seed_image(w24=False),
                ),
                (
                    t("Tiny Seed (24)"),
                    lambda: self.load_key_from_tiny_seed_image(w24=True),
=======
                    t("Tiny Seed"),
                    self.load_key_from_tiny_seed_image,
>>>>>>> b1ae5d5c
                ),
                (t("Back"), lambda: MENU_EXIT),
            ],
        )
        index, status = submenu.run_loop()
        if index == len(submenu.menu) - 1:
            return MENU_CONTINUE
        return status

    def load_key_from_manual_input(self):
        """Handler for the 'via manual input' menu item"""
        submenu = Menu(
            self.ctx,
            [
                (t("Words"), self.load_key_from_text),
                (t("Word Numbers"), self.load_key_from_digits),
                (t("Tiny Seed (Bits)"), self.load_key_from_tiny_seed),
                (t("Stackbit 1248"), self.load_key_from_1248),
                (t("Back"), lambda: MENU_EXIT),
            ],
        )
        index, status = submenu.run_loop()
        if index == len(submenu.menu) - 1:
            return MENU_CONTINUE
        return status

    def new_key(self):
        """Handler for the 'new mnemonic' menu item"""
        submenu = Menu(
            self.ctx,
            [
                (t("Via D6"), self.new_key_from_d6),
                (t("Via D20"), self.new_key_from_d20),
                (t("Back"), lambda: MENU_EXIT),
            ],
        )
        index, status = submenu.run_loop()
        if index == len(submenu.menu) - 1:
            return MENU_CONTINUE
        return status

    def new_key_from_d6(self):
        """Handler for the 'via D6' menu item"""
        return self._new_key_from_die(D6_STATES, D6_12W_MIN_ROLLS, D6_24W_MIN_ROLLS)

    def new_key_from_d20(self):
        """Handler for the 'via D20' menu item"""
        return self._new_key_from_die(D20_STATES, D20_12W_MIN_ROLLS, D20_24W_MIN_ROLLS)

    def _new_key_from_die(self, roll_states, min_rolls_12w, min_rolls_24w):
        submenu = Menu(
            self.ctx,
            [
                (t("12 words"), lambda: MENU_EXIT),
                (t("24 words"), lambda: MENU_EXIT),
            ],
        )
        index, _ = submenu.run_loop()
        min_rolls = min_rolls_12w if index == 0 else min_rolls_24w
        self.ctx.display.clear()

        delete_flag = False
        self.ctx.display.draw_hcentered_text(
            t("Roll die at least %d times to generate a mnemonic.") % (min_rolls)
        )
        if self.prompt(t("Proceed?"), self.ctx.display.bottom_prompt_line):
            rolls = []

            def delete_roll(buffer):
                # buffer not used here
                nonlocal delete_flag
                delete_flag = True
                return buffer

            while True:
                roll = ""
                while True:
                    dice_title = t("Rolls: %d\n") % len(rolls)
                    entropy = (
                        "".join(rolls) if len(roll_states) < 10 else "-".join(rolls)
                    )
                    if len(entropy) <= 10:
                        dice_title += entropy
                    else:
                        dice_title += "..." + entropy[-10:]
                    roll = self.capture_from_keypad(
                        dice_title,
                        [roll_states],
                        delete_key_fn=delete_roll,
                        go_on_change=True,
                    )
                    if roll == ESC_KEY:
                        return MENU_CONTINUE
                    break

                if roll != "":
                    rolls.append(roll)
                else:
                    # If its not a roll it is Del or Go
                    if delete_flag:  # Del
                        delete_flag = False
                        if len(rolls) > 0:
                            rolls.pop()
                    elif len(rolls) < min_rolls:  # Not enough to Go
                        self.ctx.display.flash_text(t("Not enough rolls!"))
                    else:  # Go
                        break

            entropy = "".join(rolls) if len(roll_states) < 10 else "-".join(rolls)

            self.ctx.display.clear()
            self.ctx.display.draw_centered_text(t("Rolls:\n\n%s") % entropy)
            self.ctx.input.wait_for_button()

            entropy_bytes = entropy.encode()
            entropy_hash = binascii.hexlify(
                hashlib.sha256(entropy_bytes).digest()
            ).decode()
            self.ctx.display.clear()
            self.ctx.display.draw_centered_text(
                t("SHA256 of rolls:\n\n%s") % entropy_hash
            )
            self.ctx.input.wait_for_button()
            num_bytes = 16 if min_rolls == min_rolls_12w else 32
            words = bip39.mnemonic_from_bytes(
                hashlib.sha256(entropy_bytes).digest()[:num_bytes]
            ).split()
            return self._load_key_from_words(words)

        return MENU_CONTINUE

    def _load_key_from_words(self, words):
        mnemonic = " ".join(words)
        self.display_mnemonic(mnemonic)
        if not self.prompt(t("Continue?"), self.ctx.display.bottom_prompt_line):
            return MENU_CONTINUE
        self.ctx.display.clear()
        passphrase = ""
        if self.prompt(t("Add passphrase?"), self.ctx.display.height() // 2):
            passphrase = self.load_passphrase()
            if passphrase == ESC_KEY:
                return MENU_CONTINUE
        submenu = Menu(
            self.ctx,
            [
                (t("Single-key"), lambda: MENU_EXIT),
                (t("Multisig"), lambda: MENU_EXIT),
            ],
        )
        index, _ = submenu.run_loop()
        multisig = index == 1
        self.ctx.display.clear()
        self.ctx.display.draw_centered_text(t("Loading.."))
        self.ctx.wallet = Wallet(
            Key(
                mnemonic,
                multisig,
                NETWORKS[Settings().bitcoin.network],
                passphrase,
            )
        )
        try:
            self.ctx.printer = create_printer()
        except:
            self.ctx.log.exception("Exception occurred connecting to printer")
        return MENU_EXIT

    def load_key_from_qr_code(self):
        """Handler for the 'via qr code' menu item"""
        data, qr_format = self.capture_qr_code()
        if data is None:
            self.ctx.display.flash_text(t("Failed to load mnemonic"), lcd.RED)
            return MENU_CONTINUE

        words = []
        if qr_format == FORMAT_UR:
            words = urtypes.crypto.BIP39.from_cbor(data.cbor).words
        else:
            try:
                data_str = data.decode() if not isinstance(data, str) else data
                if " " in data_str and len(data_str.split()) in (12, 24):
                    words = data_str.split()
            except:
                pass

            if not words:
                try:
                    data_bytes = (
                        data.encode("latin-1") if isinstance(data, str) else data
                    )
                    # CompactSeedQR format
                    if len(data_bytes) in (16, 32):
                        words = bip39.mnemonic_from_bytes(data_bytes).split()
                    # SeedQR format
                    elif len(data_bytes) in (48, 96):
                        words = [
                            WORDLIST[int(data_bytes[i : i + 4])]
                            for i in range(0, len(data_bytes), 4)
                        ]
                except:
                    pass

        if not words or (len(words) != 12 and len(words) != 24):
            self.ctx.display.flash_text(t("Invalid mnemonic length"), lcd.RED)
            return MENU_CONTINUE
        return self._load_key_from_words(words)

    def _load_key_from_keypad(
        self,
        title,
        charset,
        to_word,
        test_phrase_sentinel=None,
        autocomplete_fn=None,
        possible_keys_fn=None,
    ):
        words = []
        self.ctx.display.draw_hcentered_text(title)
        if self.prompt(t("Proceed?"), self.ctx.display.bottom_prompt_line):
            while len(words) < 24:
                if len(words) == 12:
                    self.ctx.display.clear()
                    if self.prompt(t("Done?"), self.ctx.display.height() // 2):
                        break

                word = ""
                while True:
                    word = self.capture_from_keypad(
                        t("Word %d") % (len(words) + 1),
                        [charset],
                        autocomplete_fn,
                        possible_keys_fn,
                    )
                    if word == ESC_KEY:
                        return MENU_CONTINUE
                    # If the last 'word' is blank,
                    # pick a random final word that is a valid checksum
                    if (len(words) in (11, 23)) and word == "":
                        break
                    # If the first 'word' is the test phrase sentinel,
                    # we're testing and just want the test words
                    if (
                        len(words) == 0
                        and test_phrase_sentinel is not None
                        and word == test_phrase_sentinel
                    ):
                        break
                    if word != "":
                        word = to_word(word)
                    if word != "":
                        break

                if word not in WORDLIST:
                    if word == test_phrase_sentinel:
                        words = [
                            WORDLIST[0] if n + 1 < 12 else WORDLIST[1879]
                            for n in range(12)
                        ]
                        break

                    if word == "":
                        word = pick_final_word(self.ctx, words)

                self.ctx.display.clear()
                if self.prompt(word, self.ctx.display.height() // 2):
                    words.append(word)

            return self._load_key_from_words(words)

        return MENU_CONTINUE

    def load_key_from_text(self):
        """Handler for the 'via text' menu item"""
        title = t("Enter each word of your BIP-39 mnemonic.")

        # Precompute start and stop indexes for each letter in the wordlist
        # to reduce the search space for autocomplete, possible_letters, etc.
        # This is much cheaper (memory-wise) than a trie.
        search_ranges = {}
        i = 0
        while i < len(WORDLIST):
            start_word = WORDLIST[i]
            start_letter = start_word[0]
            j = i + 1
            while j < len(WORDLIST):
                end_word = WORDLIST[j]
                end_letter = end_word[0]
                if end_letter != start_letter:
                    search_ranges[start_letter] = (i, j)
                    i = j - 1
                    break
                j += 1
            if start_letter not in search_ranges:
                search_ranges[start_letter] = (i, j)
            i += 1

        def autocomplete(prefix):
            if len(prefix) > 0:
                letter = prefix[0]
                if letter not in search_ranges:
                    return None
                start, stop = search_ranges[letter]
                matching_words = list(
                    filter(
                        lambda word: word.startswith(prefix),
                        WORDLIST[start:stop],
                    )
                )
                if len(matching_words) == 1:
                    return matching_words[0]
            return None

        def to_word(user_input):
            if len(user_input) > 0:
                letter = user_input[0]
                if letter not in search_ranges:
                    return ""
                start, stop = search_ranges[letter]
                if user_input in WORDLIST[start:stop]:
                    return user_input
            return ""

        def possible_letters(prefix):
            if len(prefix) == 0:
                return LETTERS
            letter = prefix[0]
            if letter not in search_ranges:
                return ""
            start, stop = search_ranges[letter]
            return {
                word[len(prefix)]
                for word in WORDLIST[start:stop]
                if word.startswith(prefix) and len(word) > len(prefix)
            }

        return self._load_key_from_keypad(
            title, LETTERS, to_word, None, autocomplete, possible_letters
        )

    def load_key_from_digits(self):
        """Handler for the 'via numbers' menu item"""
        title = t("Enter each word of your BIP-39 mnemonic as a number from 1 to 2048.")

        def to_word(user_input):
            word_num = int(user_input)
            if 0 < word_num <= 2048:
                return WORDLIST[word_num - 1]
            return ""

        return self._load_key_from_keypad(title, DIGITS, to_word, SENTINEL_DIGITS)

    def load_key_from_1248(self):
        """Menu handler to load key from Stackbit 1248 sheet metal storage method"""
        stackbit = Stackbit(self.ctx)
        words = stackbit.enter_1248()
        del stackbit
        if words is not None:
            return self._load_key_from_words(words)
        return MENU_CONTINUE

    def load_key_from_tiny_seed(self):
        """Menu handler to manually load key from Tiny Seed sheet metal storage method"""
        submenu = Menu(
            self.ctx,
            [
                (t("12 words"), lambda: MENU_EXIT),
                (t("24 words"), lambda: MENU_EXIT),
            ],
        )
        index, _ = submenu.run_loop()
        w24 = index == 1
        self.ctx.display.clear()
        
        tiny_seed = TinySeed(self.ctx)
        words = tiny_seed.enter_tiny_seed(w24)
        del tiny_seed
        if words is not None:
            return self._load_key_from_words(words)
        return MENU_CONTINUE

    def load_key_from_tiny_seed_image(self):
        """Menu handler to scan key from Tiny Seed sheet metal storage method"""
<<<<<<< HEAD
=======
        submenu = Menu(
            self.ctx,
            [
                (t("12 words"), lambda: MENU_EXIT),
                (t("24 words"), lambda: MENU_EXIT),
            ],
        )
        index, _ = submenu.run_loop()
        w24 = index == 1
        self.ctx.display.clear()
        
>>>>>>> b1ae5d5c
        intro = t(
            "Paint punched dots black so they can be detected. "
            + "Use a black background surface. "
            + "Align camera and Tiny Seed precisely using the tracking rectangle."
        )
        if w24:
            intro += t("Press ENTER when punches are correctly mapped")
        self.ctx.display.draw_hcentered_text(intro)
        if not self.prompt(t("Proceed?"), self.ctx.display.bottom_prompt_line):
            return MENU_CONTINUE

        tiny_scanner = TinyScanner(self.ctx)
        words = tiny_scanner.scanner(w24)
        del tiny_scanner
        if words is None:
            self.ctx.display.flash_text(t("Failed to load mnemonic"), lcd.RED)
            return MENU_CONTINUE
        return self._load_key_from_words(words)

    def load_passphrase(self):
        """Loads and returns a passphrase from keypad"""
        return self.capture_from_keypad(
            t("Passphrase"), [LETTERS, UPPERCASE_LETTERS, NUM_SPECIAL_1, NUM_SPECIAL_2]
        )

    def _draw_settings_pad(self):
        """Draws buttons to change settings with touch"""
        if self.ctx.input.touch is not None:
            self.ctx.input.touch.clear_regions()
            offset_y = self.ctx.display.height() * 2 // 3
            self.ctx.input.touch.add_y_delimiter(offset_y)
            self.ctx.input.touch.add_y_delimiter(
                offset_y + self.ctx.display.font_height * 3
            )
            button_width = (self.ctx.display.width() - 2 * DEFAULT_PADDING) // 3
            for i in range(4):
                self.ctx.input.touch.add_x_delimiter(DEFAULT_PADDING + button_width * i)
            offset_y += self.ctx.display.font_height
            keys = ["<", t("Go"), ">"]
            for i, x in enumerate(self.ctx.input.touch.x_regions[:-1]):
                self.ctx.display.outline(
                    x,
                    self.ctx.input.touch.y_regions[0],
                    button_width - 1,
                    self.ctx.display.font_height * 3,
                    lcd.DARKGREY,
                )
                offset_x = x
                offset_x += (
                    button_width - len(keys[i]) * self.ctx.display.font_width
                ) // 2
                self.ctx.display.draw_string(offset_x, offset_y, keys[i], lcd.WHITE)

    def _touch_to_physical(self, index):
        """Mimics touch presses into physical button presses"""
        if index == 0:
            return BUTTON_PAGE_PREV
        if index == 1:
            return BUTTON_ENTER
        return BUTTON_PAGE

    def settings(self):
        """Handler for the 'settings' menu item"""
        try:
            # Check for SD hot-plug
            with SDHandler():
                self.ctx.display.flash_text(
                    t("Your changes will be kept on the SD card."),
                    lcd.WHITE,
                )
        except:
            self.ctx.display.flash_text(
                t("SD card not detected.\n\nChanges will last until shutdown."),
                lcd.WHITE,
            )

        return self.namespace(Settings())()

    def namespace(self, settings_namespace):
        """Handler for navigating a particular settings namespace"""

        def handler():
            setting_list = settings_namespace.setting_list()
            namespace_list = settings_namespace.namespace_list()
            items = [
                (
                    settings_namespace.label(ns.namespace.split(".")[-1]),
                    self.namespace(ns),
                )
                for ns in namespace_list
            ]
            items.extend(
                [
                    (
                        settings_namespace.label(setting.attr),
                        self.setting(settings_namespace, setting),
                    )
                    for setting in setting_list
                ]
            )

            # If there is only one item in the namespace, don't show a submenu
            # and instead jump straight to the item's menu
            if len(items) == 1:
                return items[0][1]()

            items.append((t("Back"), lambda: MENU_EXIT))

            submenu = Menu(self.ctx, items)
            index, status = submenu.run_loop()
            if index == len(submenu.menu) - 1:
                return MENU_CONTINUE
            return status

        return handler

    def setting(self, settings_namespace, setting):
        """Handler for viewing and editing a particular setting"""

        def handler():
            if isinstance(setting, CategorySetting):
                return self.category_setting(settings_namespace, setting)
            if isinstance(setting, NumberSetting):
                return self.number_setting(settings_namespace, setting)
            return MENU_CONTINUE

        return handler

    def category_setting(self, settings_namespace, setting):
        """Handler for viewing and editing a CategorySetting"""
        categories = setting.categories

        starting_category = setting.__get__(settings_namespace)
        while True:
            current_category = setting.__get__(settings_namespace)

            self.ctx.display.clear()
            self.ctx.display.draw_centered_text(
                settings_namespace.label(setting.attr) + "\n" + str(current_category)
            )
            self._draw_settings_pad()
            btn = self.ctx.input.wait_for_button()
            if btn == BUTTON_TOUCH:
                btn = self._touch_to_physical(self.ctx.input.touch.current_index())
            if btn == BUTTON_ENTER:
                break
            for i, category in enumerate(categories):
                if current_category == category:
                    if btn == BUTTON_PAGE:
                        new_category = categories[(i + 1) % len(categories)]
                    elif btn == BUTTON_PAGE_PREV:
                        new_category = categories[(i - 1) % len(categories)]
                    setting.__set__(settings_namespace, new_category)
                    break
        if (
            setting.attr == "locale"
            and setting.__get__(settings_namespace) != starting_category
        ):
            return MENU_EXIT
        return MENU_CONTINUE

    def number_setting(self, settings_namespace, setting):
        """Handler for viewing and editing a NumberSetting"""

        starting_value = setting.numtype(setting.__get__(settings_namespace))
        new_value = self.capture_from_keypad(
            settings_namespace.label(setting.attr),
            [NUMERALS],
            starting_buffer=str(starting_value),
        )
        if new_value in (ESC_KEY, ""):
            return MENU_CONTINUE

        new_value = setting.numtype(new_value)
        if setting.value_range[0] <= new_value <= setting.value_range[1]:
            setting.__set__(settings_namespace, new_value)

        return MENU_CONTINUE

    def about(self):
        """Handler for the 'about' menu item"""
        self.ctx.display.clear()
        self.ctx.display.draw_centered_text(t("Krux\n\n\nVersion\n%s") % VERSION)
        self.ctx.input.wait_for_button()
        return MENU_CONTINUE<|MERGE_RESOLUTION|>--- conflicted
+++ resolved
@@ -105,17 +105,8 @@
             [
                 (t("QR Code"), self.load_key_from_qr_code),
                 (
-<<<<<<< HEAD
-                    t("Tiny Seed (12)"),
-                    lambda: self.load_key_from_tiny_seed_image(w24=False),
-                ),
-                (
-                    t("Tiny Seed (24)"),
-                    lambda: self.load_key_from_tiny_seed_image(w24=True),
-=======
                     t("Tiny Seed"),
                     self.load_key_from_tiny_seed_image,
->>>>>>> b1ae5d5c
                 ),
                 (t("Back"), lambda: MENU_EXIT),
             ],
@@ -498,8 +489,6 @@
 
     def load_key_from_tiny_seed_image(self):
         """Menu handler to scan key from Tiny Seed sheet metal storage method"""
-<<<<<<< HEAD
-=======
         submenu = Menu(
             self.ctx,
             [
@@ -511,7 +500,6 @@
         w24 = index == 1
         self.ctx.display.clear()
         
->>>>>>> b1ae5d5c
         intro = t(
             "Paint punched dots black so they can be detected. "
             + "Use a black background surface. "
