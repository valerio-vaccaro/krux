--- conflicted
+++ resolved
@@ -246,13 +246,8 @@
                 DIGITS_OCT: Utils.BASE_OCT_SUFFIX,
             }
             numbers_str = Utils.get_mnemonic_numbers(mnemonic, charset_type[charset])
-<<<<<<< HEAD
             self.display_mnemonic(numbers_str, suffix_dict[charset])
             if not self.prompt(t("Proceed?"), BOTTOM_PROMPT_LINE):
-=======
-            self.display_mnemonic(mnemonic, suffix_dict[charset], numbers_str)
-            if not self.prompt(t("Continue?"), BOTTOM_PROMPT_LINE):
->>>>>>> c5e03563
                 return MENU_CONTINUE
             self.ctx.display.clear()
 
