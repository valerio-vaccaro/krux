--- conflicted
+++ resolved
@@ -68,11 +68,7 @@
 
     def _draw_labels(self, page):
         """Draws labels for import and export Tinyseed UI"""
-<<<<<<< HEAD
-        self.ctx.display.draw_hcentered_text("Tiny Seed")
-=======
         self.ctx.display.draw_hcentered_text(t("Tiny Seed"))
->>>>>>> b1ae5d5c
 
         # case for non m5stickv
         if self.ctx.display.width() > 135:
