# The MIT License (MIT)

# Copyright (c) 2021-2022 Krux contributors

# Permission is hereby granted, free of charge, to any person obtaining a copy
# of this software and associated documentation files (the "Software"), to deal
# in the Software without restriction, including without limitation the rights
# to use, copy, modify, merge, publish, distribute, sublicense, and/or sell
# copies of the Software, and to permit persons to whom the Software is
# furnished to do so, subject to the following conditions:

# The above copyright notice and this permission notice shall be included in
# all copies or substantial portions of the Software.

# THE SOFTWARE IS PROVIDED "AS IS", WITHOUT WARRANTY OF ANY KIND, EXPRESS OR
# IMPLIED, INCLUDING BUT NOT LIMITED TO THE WARRANTIES OF MERCHANTABILITY,
# FITNESS FOR A PARTICULAR PURPOSE AND NONINFRINGEMENT. IN NO EVENT SHALL THE
# AUTHORS OR COPYRIGHT HOLDERS BE LIABLE FOR ANY CLAIM, DAMAGES OR OTHER
# LIABILITY, WHETHER IN AN ACTION OF CONTRACT, TORT OR OTHERWISE, ARISING FROM,
# OUT OF OR IN CONNECTION WITH THE SOFTWARE OR THE USE OR OTHER DEALINGS IN
# THE SOFTWARE.
import gc
import math
import time
import lcd
import board
from ..camera import OV7740_ID
from ur.ur import UR
from ..input import (
    BUTTON_ENTER,
    BUTTON_PAGE,
    BUTTON_PAGE_PREV,
    BUTTON_TOUCH,
    SWIPE_DOWN,
    SWIPE_RIGHT,
    SWIPE_LEFT,
    SWIPE_UP,
)
from ..display import DEFAULT_PADDING
from ..qr import to_qr_codes
from ..krux_settings import t

MENU_CONTINUE = 0
MENU_EXIT = 1
MENU_SHUTDOWN = 2

ESC_KEY = 1
FIXED_KEYS = 3  # 'More' key only appears when there are multiple keysets

BATTERY_FULL = 3900
BATTERY_LOW = 3300


class Page:
    """Represents a page in the app, with helper methods for common display and
    input operations.

    Must be subclassed.
    """

    def __init__(self, ctx, menu):
        self.ctx = ctx
        self.menu = menu
        self._time_frame = 0
        # context has its own keypad mapping in case touch is not used
        self.y_keypad_map = []
        self.x_keypad_map = []

    def wait_for_proceed(self, block=True):
        """Wrap acknowledgements which can be answared with multiple buttons"""
        return self.ctx.input.wait_for_button(block) in (BUTTON_ENTER, BUTTON_TOUCH)

    def esc_prompt(self):
        """Prompts user for leaving"""
        self.ctx.display.clear()
        answer = self.prompt(t("Are you sure?"), self.ctx.display.height() // 2)
        if self.ctx.input.touch is not None:
            self.ctx.input.touch.clear_regions()
        if answer:
            return ESC_KEY
        return None

    def capture_from_keypad(
        self,
        title,
        keysets,
        autocomplete_fn=None,
        possible_keys_fn=None,
        delete_key_fn=None,
        go_on_change=False,
        starting_buffer="",
    ):
        """Displays a key pad and captures a series of keys until the user returns.
        Returns a string.
        """
        buffer = starting_buffer
        pad = Keypad(self.ctx, keysets)
        while True:
            self.ctx.display.clear()
            offset_y = DEFAULT_PADDING
            if (
                len(buffer) + 1
            ) * self.ctx.display.font_width < self.ctx.display.width():
                self.ctx.display.draw_hcentered_text(title, offset_y)
                offset_y += self.ctx.display.font_height * 3 // 2
            self.ctx.display.draw_hcentered_text(buffer, offset_y)
            offset_y = pad.keypad_offset()
            possible_keys = pad.keys
            if possible_keys_fn is not None:
                possible_keys = possible_keys_fn(buffer)
                pad.get_valid_index(possible_keys)
            pad.draw_keys(possible_keys)
            btn = self.ctx.input.wait_for_button()
            if self.ctx.input.touch is not None:
                if btn == BUTTON_TOUCH:
                    btn = pad.touch_to_physical(possible_keys)
            if btn == BUTTON_ENTER:
                pad.moving_forward = True
                changed = False
                if pad.cur_key_index == pad.del_index:
                    if delete_key_fn is not None:
                        buffer = delete_key_fn(buffer)
                    else:
                        buffer = buffer[: len(buffer) - 1]
                    changed = True
                elif pad.cur_key_index == pad.esc_index:
                    if self.esc_prompt() == ESC_KEY:
                        return ESC_KEY
                    # remap keypad touch array
                    pad.map_keys_array(pad.width, pad.height)
                elif pad.cur_key_index == pad.go_index:
                    break
                elif pad.cur_key_index == pad.more_index:
                    pad.next_keyset()
                else:
                    buffer += pad.keys[pad.cur_key_index]
                    changed = True

                    # Don't autocomplete if deleting
                    if autocomplete_fn is not None:
                        new_buffer = autocomplete_fn(buffer)
                        if new_buffer is not None:
                            buffer = new_buffer
                            break  # auto-Go for load "Via Text"

                    # auto-Go for load "Via Numbers"
                    if len(pad.keys) == 10 and (
                        len(buffer) == 4 or (len(buffer) == 3 and int(buffer) > 204)
                    ):
                        break

                if changed and go_on_change:
                    break

            else:
                pad.navigate(btn)

        if self.ctx.input.touch is not None:
            self.ctx.input.touch.clear_regions()
        return buffer

    def capture_qr_code(self):
        """Captures a singular or animated series of QR codes and displays progress to the user.
        Returns the contents of the QR code(s).
        """
        self._time_frame = time.ticks_ms()
        anti_glare = False

        def callback(part_total, num_parts_captured, new_part):
            nonlocal anti_glare
            # Turn on the light as long as the enter button is held down
            if time.ticks_ms() > self._time_frame + 1000:
                if self.ctx.light:
                    if not self.ctx.input.enter_value():
                        self.ctx.light.turn_on()
                    else:
                        self.ctx.light.turn_off()
                # If board don't have light, ENTER stops the capture
                elif not self.ctx.input.enter_value():
                    return 1

                # Anti-glare mode - OV7740 only
                if self.ctx.input.page_value() == 0:
                    if self.ctx.camera.cam_id == OV7740_ID:
                        if not anti_glare:
                            self._time_frame = time.ticks_ms()
                            anti_glare = True
                            self.ctx.display.to_portrait()
                            self.ctx.display.draw_centered_text("anti-glare mode")
                            time.sleep_ms(500)
                            self.ctx.display.to_landscape()
                            return 2
                        self._time_frame = time.ticks_ms()
                        anti_glare = False
                        self.ctx.display.to_portrait()
                        self.ctx.display.draw_centered_text("standard mode")
                        time.sleep_ms(500)
                        self.ctx.display.to_landscape()
                        return 3
                    return 1
                # Exit the capture loop if a button is pressed
                if (
                    self.ctx.input.page_prev_value() == 0
                    or self.ctx.input.touch_value() == 0
                ):
                    return 1

            # Indicate progress to the user that a new part was captured
            if new_part:
                self.ctx.display.to_portrait()
                if self.ctx.display.width() < 320:
                    self.ctx.display.draw_centered_text(
                        "%.0f%%" % (100 * float(num_parts_captured) / float(part_total))
                    )
                    time.sleep_ms(100)
                else:
                    filled = self.ctx.display.usable_width() * num_parts_captured
                    filled //= part_total
                    self.ctx.display.fill_rectangle(
                        DEFAULT_PADDING,
                        335,
                        filled,
                        self.ctx.display.font_height,
                        lcd.WHITE,
                    )
                self.ctx.display.to_landscape()

            return 0

        self.ctx.display.clear()
<<<<<<< HEAD
        self.ctx.display.draw_centered_text("Loading Camera")
        if self.ctx.display.width() < 320:
            camera_offset = False
        else:
            camera_offset = True
            self.ctx.display.draw_hcentered_text(
                "Up: Abort\nDown: Anti-Glare\nEnter: Flashlight", 380
            )
            self.ctx.display.outline(
                39,
                1,
                241,
                321,
            )
            self.ctx.display.outline(
                DEFAULT_PADDING,
                335,
                self.ctx.display.usable_width(),
                self.ctx.display.font_height,
            )
=======
        self.ctx.display.draw_centered_text(t("Loading Camera"))
>>>>>>> 904f4b53
        self.ctx.display.to_landscape()
        code = None
        qr_format = None
        try:
            code, qr_format = self.ctx.camera.capture_qr_code_loop(
                callback, camera_offset
            )
        except:
            self.ctx.log.exception("Exception occurred capturing QR code")
        if self.ctx.light:
            self.ctx.light.turn_off()
        self.ctx.display.to_portrait()
        if code is not None:
            data = code.cbor if isinstance(code, UR) else code
            self.ctx.log.debug(
                'Captured QR Code in format "%d": %s' % (qr_format, data)
            )
        return (code, qr_format)

    def display_qr_codes(self, data, qr_format, title=None):
        """Displays a QR code or an animated series of QR codes to the user, encoding them
        in the specified format
        """
        done = False
        i = 0
        code_generator = to_qr_codes(data, self.ctx.display.qr_data_width(), qr_format)
        self.ctx.display.clear()
        while not done:
            code = None
            num_parts = 0
            try:
                code, num_parts = next(code_generator)
            except:
                code_generator = to_qr_codes(
                    data, self.ctx.display.qr_data_width(), qr_format
                )
                code, num_parts = next(code_generator)
            self.ctx.display.draw_qr_code(0, code)
            subtitle = (
                t("Part\n%d / %d") % (i + 1, num_parts) if title is None else title
            )
            offset_y = self.ctx.display.qr_offset()
            if title is not None:
                offset_y += self.ctx.display.font_height
            self.ctx.display.fill_rectangle(
                0,
                offset_y,
                self.ctx.display.width(),
                self.ctx.display.height() - offset_y,
                lcd.BLACK,
            )
            self.ctx.display.draw_hcentered_text(subtitle, offset_y, color=lcd.WHITE)
            i = (i + 1) % num_parts
            if self.wait_for_proceed(block=num_parts == 1):
                done = True
            # interval done in input.py using timers

    def display_mnemonic(self, mnemonic):
        """Displays the 12 or 24-word list of words to the user"""
        words = mnemonic.split(" ")
        word_list = [
            str(i + 1) + "." + ("  " if i + 1 < 10 else " ") + word
            for i, word in enumerate(words)
        ]
        self.ctx.display.clear()
        self.ctx.display.draw_hcentered_text(t("BIP39 Mnemonic"))
        starting_y_offset = DEFAULT_PADDING // 4 + (
            len(self.ctx.display.to_lines(t("BIP39 Mnemonic")))
            * self.ctx.display.font_height
            + self.ctx.display.font_height
        )
        for i, word in enumerate(word_list[:12]):
            offset_x = DEFAULT_PADDING
            offset_y = starting_y_offset + (i * self.ctx.display.font_height)
            self.ctx.display.draw_string(offset_x, offset_y, word, lcd.WHITE, lcd.BLACK)
        if len(word_list) > 12:
            if board.config["type"] == "m5stickv":
                self.ctx.input.wait_for_button()
                self.ctx.display.clear()
                self.ctx.display.draw_hcentered_text(t("BIP39 Mnemonic"))
                for i, word in enumerate(word_list[12:]):
                    offset_x = DEFAULT_PADDING
                    offset_y = starting_y_offset + (i * self.ctx.display.font_height)
                    self.ctx.display.draw_string(
                        offset_x, offset_y, word, lcd.WHITE, lcd.BLACK
                    )
            else:
                for i, word in enumerate(word_list[12:]):
                    offset_x = self.ctx.display.width() // 2
                    offset_y = starting_y_offset + (i * self.ctx.display.font_height)
                    self.ctx.display.draw_string(
                        offset_x, offset_y, word, lcd.WHITE, lcd.BLACK
                    )

    def print_qr_prompt(self, data, qr_format, width=33):
        """Prompts the user to print a QR code in the specified format
        if a printer is connected
        """
        if self.ctx.printer is None:
            return
        self.ctx.display.clear()
        if self.prompt(t("Print to QR?"), self.ctx.display.height() // 2):
            i = 0
            for qr_code, count in to_qr_codes(data, width, qr_format):
                if i == count:
                    break
                self.ctx.display.clear()
                self.ctx.display.draw_centered_text(
                    t("Printing\n%d / %d") % (i + 1, count)
                )
                self.ctx.printer.print_qr_code(qr_code)
                i += 1

    def prompt(self, text, offset_y=0):
        """Prompts user to answer Yes or No"""
        # Go up if question has multiple lines
        offset_y -= (
            len(self.ctx.display.to_lines(text)) - 1
        ) * self.ctx.display.font_height
        self.ctx.display.draw_hcentered_text(text, offset_y)
        answer = True
        self.y_keypad_map = []
        self.x_keypad_map = []
        if board.config["type"] == "m5stickv":
            answer = self.ctx.input.wait_for_button() == BUTTON_ENTER
        else:
            offset_y += (
                len(self.ctx.display.to_lines(text)) + 1
            ) * self.ctx.display.font_height
            self.x_keypad_map.append(DEFAULT_PADDING)
            self.x_keypad_map.append(self.ctx.display.width() // 2)
            self.x_keypad_map.append(self.ctx.display.width() - DEFAULT_PADDING)
            y_key_map = offset_y - self.ctx.display.font_height // 2
            self.y_keypad_map.append(y_key_map)
            y_key_map += 2 * self.ctx.display.font_height
            self.y_keypad_map.append(y_key_map)
            btn = None
            if self.ctx.input.touch is not None:
                self.ctx.input.touch.clear_regions()
                self.ctx.input.touch.x_regions = self.x_keypad_map
                self.ctx.input.touch.y_regions = self.y_keypad_map
            while btn != BUTTON_ENTER:
                offset_x = self.ctx.display.width() // 4
                offset_x -= (len(t("Yes")) * self.ctx.display.font_width) // 2
                self.ctx.display.draw_string(offset_x, offset_y, t("Yes"), lcd.GREEN)
                offset_x = (self.ctx.display.width() * 3) // 4
                offset_x -= (len(t("No")) * self.ctx.display.font_width) // 2
                self.ctx.display.draw_string(offset_x, offset_y, t("No"), lcd.RED)
                if self.ctx.input.buttons_active:
                    if answer:
                        self.ctx.display.outline(
                            DEFAULT_PADDING,
                            offset_y - self.ctx.display.font_height // 2,
                            self.ctx.display.usable_width() // 2,
                            2 * self.ctx.display.font_height - 2,
                            lcd.GREEN,
                        )
                    else:
                        self.ctx.display.outline(
                            self.ctx.display.width() // 2,
                            offset_y - self.ctx.display.font_height // 2,
                            self.ctx.display.usable_width() // 2,
                            2 * self.ctx.display.font_height - 2,
                            lcd.RED,
                        )
                elif self.ctx.input.touch is not None:
                    for region in self.x_keypad_map:
                        self.ctx.display.fill_rectangle(
                            region,
                            self.y_keypad_map[0],
                            1,
                            2 * self.ctx.display.font_height,
                            lcd.DARKGREY,
                        )
                btn = self.ctx.input.wait_for_button()
                if btn in (BUTTON_PAGE, BUTTON_PAGE_PREV):
                    answer = not answer
                    # erase yes/no area for next loop
                    self.ctx.display.fill_rectangle(
                        0,
                        offset_y - self.ctx.display.font_height,
                        self.ctx.display.width() + 1,
                        3 * self.ctx.display.font_height,
                        lcd.BLACK,
                    )
                elif btn == BUTTON_TOUCH:
                    self.ctx.input.touch.clear_regions()
                    # index 0 = Yes
                    # index 1 = No
                    if self.ctx.input.touch.current_index():
                        return False
                    return True
        return answer

    def shutdown(self):
        """Handler for the 'shutdown' menu item"""
        if self.prompt(t("Are you sure?"), self.ctx.display.height() // 2):
            return MENU_SHUTDOWN
        return MENU_CONTINUE

    def run(self):
        """Runs the page's menu loop"""
        _, status = self.menu.run_loop()
        return status != MENU_SHUTDOWN


class ListView:
    """Acts as a fixed-size, sliding window over an underlying list"""

    def __init__(self, lst, max_size):
        self.list = lst
        self.max_size = max_size
        self.offset = 0
        self.iter_index = 0

    def __getitem__(self, key):
        return self.list[self.offset + key]

    def __iter__(self):
        self.iter_index = 0
        return self

    def __next__(self):
        if self.iter_index < len(self):
            self.iter_index += 1
            return self.__getitem__(self.iter_index - 1)
        raise StopIteration

    def __len__(self):
        return min(self.max_size, len(self.list[self.offset :]))

    def move_forward(self):
        """Slides the window one size-increment forward, wrapping around"""
        self.offset += self.max_size
        if self.offset >= len(self.list):
            self.offset = 0

    def move_backward(self):
        """Slides the window one size-increment backward, wrapping around"""
        self.offset -= self.max_size
        if self.offset < 0:
            self.offset = int(
                (math.ceil(len(self.list) / self.max_size) - 1) * self.max_size
            )

    def index(self, i):
        """Returns the true index of an element in the underlying list"""
        return self.offset + i


class Menu:
    """Represents a menu that can render itself to the screen, handle item selection,
    and invoke menu item callbacks that return a status
    """

    def __init__(self, ctx, menu):
        self.ctx = ctx
        self.menu = menu
        max_viewable = min(
            (self.ctx.display.height() - 2 * DEFAULT_PADDING)
            // (2 * self.ctx.display.font_height),
            len(self.menu),
        )
        self.menu_view = ListView(self.menu, max_viewable)

    def run_loop(self):
        """Runs the menu loop until one of the menu items returns either a MENU_EXIT
        or MENU_SHUTDOWN status
        """
        selected_item_index = 0
        while True:
            gc.collect()
            self.ctx.display.clear()
            if self.ctx.input.touch is not None:
                self._draw_touch_menu(selected_item_index)
            else:
                self._draw_menu(selected_item_index)
            self.draw_battery()

            btn = self.ctx.input.wait_for_button(block=True)
            if self.ctx.input.touch is not None:
                if btn == BUTTON_TOUCH:
                    selected_item_index = self.ctx.input.touch.current_index()
                    btn = BUTTON_ENTER
                self.ctx.input.touch.clear_regions()
            if btn == BUTTON_ENTER:
                try:
                    self.ctx.display.clear()
                    status = self.menu_view[selected_item_index][1]()
                    if status != MENU_CONTINUE:
                        return (self.menu_view.index(selected_item_index), status)
                except Exception as e:
                    self.ctx.log.exception(
                        'Exception occurred in menu item "%s"'
                        % self.menu_view[selected_item_index][0]
                    )
                    self.ctx.display.clear()
                    self.ctx.display.draw_centered_text(
                        t("Error:\n%s") % repr(e), lcd.RED
                    )
                    self.ctx.input.wait_for_button()
            elif btn == BUTTON_PAGE:
                selected_item_index = (selected_item_index + 1) % len(self.menu_view)
                if selected_item_index == 0:
                    self.menu_view.move_forward()
            elif btn == BUTTON_PAGE_PREV:
                selected_item_index = (selected_item_index - 1) % len(self.menu_view)
                if selected_item_index == len(self.menu_view) - 1:
                    self.menu_view.move_backward()
                    # Update selected item index to be the last viewable item,
                    # which may be a different index than before we moved backward
                    selected_item_index = len(self.menu_view) - 1
            elif btn == SWIPE_UP:
                self.menu_view.move_forward()
            elif btn == SWIPE_DOWN:
                self.menu_view.move_backward()

    def draw_battery(self):
        """Draws a battery icon with depletion proportional to battery voltage"""
        if self.ctx.power_manager.pmu is not None:
            batt_mv = int(self.ctx.power_manager.batt_voltage())
            if batt_mv > BATTERY_LOW:
                batt_color = lcd.WHITE
            else:
                batt_color = lcd.RED
            self.ctx.display.fill_rectangle(
                self.ctx.display.width() - 30, 5, 20, 8, batt_color
            )
            self.ctx.display.fill_rectangle(
                self.ctx.display.width() - 10, 7, 3, 4, batt_color
            )
            if batt_mv < BATTERY_FULL:
                if batt_mv > BATTERY_LOW:
                    depleted_lenght = BATTERY_FULL - batt_mv
                    depleted_lenght *= 18  # 18 pixels
                    depleted_lenght //= BATTERY_FULL - BATTERY_LOW  # possible range
                else:
                    depleted_lenght = 18
                self.ctx.display.fill_rectangle(
                    self.ctx.display.width() - 11 - depleted_lenght,
                    6,
                    depleted_lenght,
                    6,
                    lcd.BLACK,
                )

    def _draw_touch_menu(self, selected_item_index):
        # map regions with dynamic height to fill screen
        self.ctx.input.touch.clear_regions()
        offset_y = 0
        Page.y_keypad_map = [offset_y]
        for menu_item in self.menu_view:
            offset_y += len(self.ctx.display.to_lines(menu_item[0])) + 1
            Page.y_keypad_map.append(offset_y)
        height_multiplier = self.ctx.display.height() - 2 * DEFAULT_PADDING
        height_multiplier //= offset_y
        Page.y_keypad_map = [
            n * height_multiplier + DEFAULT_PADDING for n in Page.y_keypad_map
        ]
        self.ctx.input.touch.y_regions = Page.y_keypad_map

        # draw dividers and outline
        for i, y in enumerate(Page.y_keypad_map[:-1]):
            if i and not self.ctx.input.buttons_active:
                self.ctx.display.fill_rectangle(
                    0, y, self.ctx.display.width(), 1, lcd.DARKGREY
                )
            height = Page.y_keypad_map[i + 1] - y
            if selected_item_index == i and self.ctx.input.buttons_active:
                self.ctx.display.outline(
                    DEFAULT_PADDING // 2 - 1,
                    y + 1,
                    self.ctx.display.usable_width() + DEFAULT_PADDING,
                    height - 2,
                )

        # draw centralized strings in regions
        for i, menu_item in enumerate(self.menu_view):
            menu_item_lines = self.ctx.display.to_lines(menu_item[0])
            offset_y = Page.y_keypad_map[i + 1] - Page.y_keypad_map[i]
            offset_y -= len(menu_item_lines) * self.ctx.display.font_height
            offset_y //= 2
            offset_y += Page.y_keypad_map[i]
            for j, text in enumerate(menu_item_lines):
                self.ctx.display.draw_hcentered_text(
                    text, offset_y + self.ctx.display.font_height * j
                )

    def _draw_menu(self, selected_item_index):
        offset_y = len(self.menu_view) * self.ctx.display.font_height * 2
        offset_y = self.ctx.display.height() - offset_y
        offset_y //= 2
        for i, menu_item in enumerate(self.menu_view):
            menu_item_lines = self.ctx.display.to_lines(menu_item[0])
            delta_y = (len(menu_item_lines) + 1) * self.ctx.display.font_height
            for j, text in enumerate(menu_item_lines):
                self.ctx.display.draw_hcentered_text(
                    text,
                    offset_y + self.ctx.display.font_height * j,
                )
            if selected_item_index == i:
                self.ctx.display.outline(
                    DEFAULT_PADDING // 2 - 1,
                    offset_y + 1 - self.ctx.display.font_height // 2,
                    self.ctx.display.usable_width() + DEFAULT_PADDING,
                    delta_y - 2,
                )
            offset_y += delta_y


class Keypad:
    """Controls keypad creation and management"""

    def __init__(self, ctx, keysets):
        self.ctx = ctx
        self.keysets = keysets
        self.keyset_index = 0
        self.key_h_spacing, self.key_v_spacing = self.map_keys_array(
            self.width, self.height
        )
        self.cur_key_index = 0
        self.moving_forward = True

    @property
    def keys(self):
        """Returns the current set of keys being displayed"""
        return self.keysets[self.keyset_index]

    @property
    def total_keys(self):
        """Returns the total number of keys in the current keyset, including fixed"""
        return len(self.keys) + FIXED_KEYS + (1 if len(self.keysets) > 1 else 0)

    @property
    def more_index(self):
        """Returns the index of the "More" key"""
        return len(self.keys)

    @property
    def del_index(self):
        """Returns the index of the "Del" key"""
        return len(self.keys) + (1 if len(self.keysets) > 1 else 0)

    @property
    def esc_index(self):
        """Returns the index of the "Esc" key"""
        return self.del_index + 1

    @property
    def go_index(self):
        """Returns the index of the "Go" key"""
        return self.esc_index + 1

    @property
    def width(self):
        """Returns the needed width for the current keyset"""
        return math.floor(math.sqrt(self.total_keys))

    @property
    def height(self):
        """Returns the needed height for the current keyset"""
        return math.ceil((self.total_keys) / self.width)

    def reset(self):
        """Reset parameters when switching a multi-keypad"""
        self.key_h_spacing, self.key_v_spacing = self.map_keys_array(
            self.width, self.height
        )
        self.cur_key_index = 0
        self.moving_forward = True

    def map_keys_array(self, width, height):
        """Maps an array of regions for keys to be placed in
        Returns horizontal and vertical spacing of keys
        """
        self.y_keypad_map = []
        self.x_keypad_map = []
        key_h_spacing = self.ctx.display.width() - DEFAULT_PADDING
        key_h_spacing //= width
        key_v_spacing = (
            self.ctx.display.height() - DEFAULT_PADDING - self.keypad_offset()
        )
        key_v_spacing //= height
        for y in range(height + 1):
            region = y * key_v_spacing + self.keypad_offset()
            self.y_keypad_map.append(region)
        for x in range(width + 1):
            region = x * key_h_spacing + DEFAULT_PADDING // 2
            self.x_keypad_map.append(region)
        if self.ctx.input.touch is not None:
            self.ctx.input.touch.y_regions = self.y_keypad_map
            self.ctx.input.touch.x_regions = self.x_keypad_map
        return key_h_spacing, key_v_spacing

    def keypad_offset(self):
        """Returns keypad start position"""
        return DEFAULT_PADDING + self.ctx.display.font_height * 3

    def draw_keys(self, possible_keys):
        """Draws keypad on the screen"""
        key_index = 0
        for y in self.y_keypad_map[:-1]:
            offset_y = y + (self.key_v_spacing - self.ctx.display.font_height) // 2
            for x in self.x_keypad_map[:-1]:
                key = None
                if key_index < len(self.keys):
                    key = self.keys[key_index]
                elif key_index == self.del_index:
                    key = "<"
                elif key_index == self.esc_index:
                    key = t("Esc")
                elif key_index == self.go_index:
                    key = t("Go")
                elif key_index == self.more_index and len(self.keysets) > 1:
                    key = t("ABC")
                if key is not None:
                    offset_x = x
                    key_offset_x = (
                        self.key_h_spacing - len(key) * self.ctx.display.font_width
                    ) // 2
                    key_offset_x += offset_x
                    if (
                        key_index < len(self.keys)
                        and self.keys[key_index] not in possible_keys
                    ):
                        # faded text
                        self.ctx.display.draw_string(
                            key_offset_x, offset_y, key, lcd.LIGHTBLACK
                        )
                    else:
                        if self.ctx.input.touch is not None:
                            self.ctx.display.outline(
                                offset_x + 1,
                                y + 1,
                                self.key_h_spacing - 2,
                                self.key_v_spacing - 2,
                                lcd.DARKGREY,
                            )
                        self.ctx.display.draw_string(
                            key_offset_x, offset_y, key, lcd.WHITE
                        )
                    if (
                        key_index == self.cur_key_index
                        and self.ctx.input.buttons_active
                    ):
                        if self.ctx.input.touch is not None:
                            self.ctx.display.outline(
                                offset_x + 1,
                                y + 1,
                                self.key_h_spacing - 2,
                                self.key_v_spacing - 2,
                            )
                        else:
                            self.ctx.display.outline(
                                offset_x - 2,
                                y,
                                self.key_h_spacing + 1,
                                self.key_v_spacing - 1,
                            )
                key_index += 1

    def get_valid_index(self, possible_keys):
        """Moves current index to a valid position"""
        while (
            self.cur_key_index < len(self.keys)
            and self.keys[self.cur_key_index] not in possible_keys
        ):
            if self.moving_forward:
                self.cur_key_index = (self.cur_key_index + 1) % self.total_keys
            else:
                if self.cur_key_index:
                    self.cur_key_index -= 1
                else:
                    self.cur_key_index = self.total_keys - 1
        return self.cur_key_index

    def touch_to_physical(self, possible_keys):
        """Convert a touch press in button press"""
        self.cur_key_index = self.ctx.input.touch.current_index()
        actual_button = None
        if self.cur_key_index < len(self.keys):
            if self.keys[self.cur_key_index] in possible_keys:
                actual_button = BUTTON_ENTER
        elif self.cur_key_index < self.total_keys:
            actual_button = BUTTON_ENTER
        else:
            self.cur_key_index = 0
        return actual_button

    def navigate(self, btn):
        """Groups navigation methods in one place"""
        if btn == BUTTON_PAGE:
            self._next_key()

        elif btn == BUTTON_PAGE_PREV:
            self._previous_key()

        elif btn == SWIPE_LEFT:
            self.next_keyset()

        elif btn == SWIPE_RIGHT:
            self.previous_keyset()

    def _next_key(self):
        """Increments cursor when page button is pressed"""
        self.moving_forward = True
        self.cur_key_index = (self.cur_key_index + 1) % self.total_keys

    def _previous_key(self):
        """Decrements cursor when page_prev button is pressed"""
        self.moving_forward = False
        self.cur_key_index = (self.cur_key_index - 1) % self.total_keys

    def next_keyset(self):
        """Change keys for the next keyset"""
        if len(self.keysets) > 1:
            self.keyset_index = (self.keyset_index + 1) % len(self.keysets)
            self.reset()

    def previous_keyset(self):
        """Change keys for the previous keyset"""
        if len(self.keysets) > 1:
            self.keyset_index = (self.keyset_index - 1) % len(self.keysets)
            self.reset()<|MERGE_RESOLUTION|>--- conflicted
+++ resolved
@@ -228,8 +228,7 @@
             return 0
 
         self.ctx.display.clear()
-<<<<<<< HEAD
-        self.ctx.display.draw_centered_text("Loading Camera")
+        self.ctx.display.draw_centered_text(t("Loading Camera"))
         if self.ctx.display.width() < 320:
             camera_offset = False
         else:
@@ -249,9 +248,6 @@
                 self.ctx.display.usable_width(),
                 self.ctx.display.font_height,
             )
-=======
-        self.ctx.display.draw_centered_text(t("Loading Camera"))
->>>>>>> 904f4b53
         self.ctx.display.to_landscape()
         code = None
         qr_format = None
