# The MIT License (MIT)

# Copyright (c) 2021-2022 Krux contributors

# Permission is hereby granted, free of charge, to any person obtaining a copy
# of this software and associated documentation files (the "Software"), to deal
# in the Software without restriction, including without limitation the rights
# to use, copy, modify, merge, publish, distribute, sublicense, and/or sell
# copies of the Software, and to permit persons to whom the Software is
# furnished to do so, subject to the following conditions:

# The above copyright notice and this permission notice shall be included in
# all copies or substantial portions of the Software.

# THE SOFTWARE IS PROVIDED "AS IS", WITHOUT WARRANTY OF ANY KIND, EXPRESS OR
# IMPLIED, INCLUDING BUT NOT LIMITED TO THE WARRANTIES OF MERCHANTABILITY,
# FITNESS FOR A PARTICULAR PURPOSE AND NONINFRINGEMENT. IN NO EVENT SHALL THE
# AUTHORS OR COPYRIGHT HOLDERS BE LIABLE FOR ANY CLAIM, DAMAGES OR OTHER
# LIABILITY, WHETHER IN AN ACTION OF CONTRACT, TORT OR OTHERWISE, ARISING FROM,
# OUT OF OR IN CONNECTION WITH THE SOFTWARE OR THE USE OR OTHER DEALINGS IN
# THE SOFTWARE.
import binascii
import gc
import hashlib
import lcd
from .stack_1248 import Stackbit
from .tiny_seed import TinySeed
from embit.wordlists.bip39 import WORDLIST
from ..baseconv import base_encode
from ..display import DEFAULT_PADDING
from ..psbt import PSBTSigner
from ..qr import FORMAT_NONE, FORMAT_PMOFN
from ..wallet import Wallet, parse_address
from ..krux_settings import t, Settings
from . import (
    Page,
    Menu,
    MENU_CONTINUE,
    MENU_EXIT,
    ESC_KEY,
    LETTERS,
    UPPERCASE_LETTERS,
    NUM_SPECIAL_1,
    NUM_SPECIAL_2,
)
from ..sd_card import SDHandler
from ..input import (
    BUTTON_ENTER,
    BUTTON_PAGE,
    BUTTON_PAGE_PREV,
    BUTTON_TOUCH,
    SWIPE_DOWN,
    SWIPE_RIGHT,
    SWIPE_LEFT,
    SWIPE_UP,
)
import qrcode
from ..printers import create_printer
from ..printers.cnc import FilePrinter
from ..encryption import MnemonicStorage
import board
import uos
import time

STANDARD_MODE = 0
LINE_MODE = 1
ZOOMED_R_MODE = 2
REGION_MODE = 3
TRANSCRIBE_MODE = 4

# to start xpub value without the xpub/zpub/ypub prefix
WALLET_XPUB_START = 4
# len of the xpub to show
WALLET_XPUB_DIGITS = 4


LIST_ADDRESS_QTD = 4  # qtd of address per page
LIST_ADDRESS_DIGITS = 8  # len on large devices per menu item
LIST_ADDRESS_DIGITS_SMALL = 4  # len on small devices per menu item

SCAN_ADDRESS_LIMIT = 20

FILE_SPECIAL = "0123456789()-.[]_~"

PSBT_FILE_SUFFIX = "-signed"
PSBT_FILE_EXTENSION = ".psbt"
MESSAGE_SIG_FILE_EXTENSION = ".sig"
MESSAGE_SIG_FILE_SUFFIX = PSBT_FILE_SUFFIX


class Home(Page):
    """Home is the main menu page of the app"""

    def __init__(self, ctx):
        super().__init__(
            ctx,
            Menu(
                ctx,
                [
                    (t("Mnemonic"), self.mnemonic),
                    (t("Encrypt Mnemonic"), self.encrypt_mnemonic),
                    (t("Extended Public Key"), self.public_key),
                    (t("Wallet Descriptor"), self.wallet),
                    (t("Address"), self.list_address),
                    (t("Sign"), self.sign),
                    (t("Shutdown"), self.shutdown),
                ],
            ),
        )

        # Ensure that the printer was created
        if self.ctx.printer is None:
            try:
                self.ctx.printer = create_printer()
            except:
                self.ctx.log.exception("Exception occurred connecting to printer")

    def mnemonic(self):
        """Handler for the 'mnemonic' menu item"""
        submenu = Menu(
            self.ctx,
            [
                (t("Words"), self.display_mnemonic_words),
                (t("Plaintext QR"), self.display_standard_qr),
                (t("Compact SeedQR"), lambda: self.display_seed_qr(True)),
                (t("SeedQR"), self.display_seed_qr),
                (t("Stackbit 1248"), self.stackbit),
                (t("Tiny Seed"), self.tiny_seed),
                (t("Back"), lambda: MENU_EXIT),
            ],
        )
        submenu.run_loop()
        return MENU_CONTINUE

    def display_mnemonic_words(self):
        """Displays only the mnemonic words"""
        self.display_mnemonic(self.ctx.wallet.key.mnemonic)
        self.ctx.input.wait_for_button()
        if self.ctx.printer is None:
            return MENU_CONTINUE
        self.ctx.display.clear()
        # Avoid printing text on a cnc
        if not isinstance(self.ctx.printer, FilePrinter):
            if self.prompt(
                t("Print?\n\n%s\n\n") % Settings().printer.driver,
                self.ctx.display.height() // 2,
            ):
                self.ctx.display.clear()
                self.ctx.display.draw_hcentered_text(
                    t("Printing ..."), self.ctx.display.height() // 2
                )
                self.ctx.printer.print_string("Seed Words\n")
                words = self.ctx.wallet.key.mnemonic.split(" ")
                lines = len(words) // 3
                for i in range(lines):
                    index = i + 1
                    string = str(index) + ":" + words[index - 1] + " "
                    while len(string) < 10:
                        string += " "
                    index += lines
                    string += str(index) + ":" + words[index - 1] + " "
                    while len(string) < 21:
                        string += " "
                    index += lines
                    string += str(index) + ":" + words[index - 1] + "\n"
                    self.ctx.printer.print_string(string)
                self.ctx.printer.feed(3)
        return MENU_CONTINUE

    def display_standard_qr(self):
        """Displays regular words QR code"""
        title = t("Plaintext QR")
        data = self.ctx.wallet.key.mnemonic
        self.display_qr_codes(data, FORMAT_NONE, title, allow_any_btn=True)
        self.print_qr_prompt(data, FORMAT_NONE, title)
        return MENU_CONTINUE

    def display_seed_qr(self, binary=False):
        """Disables touch and displays compact SeedQR code with grid to help
        drawing"""

        def region_legend(row, column):
            region_char = chr(65 + row)
            self.ctx.display.draw_hcentered_text(
                t("Region: ") + region_char + str(column + 1),
                self.ctx.display.qr_offset(),
                color=lcd.RED,
            )

        def draw_grided_qr(mode, qr_size):
            """Draws grided QR"""
            self.ctx.display.clear()
            if self.ctx.display.width() > 140:
                grid_size = self.ctx.display.width() // 140
            else:
                grid_size = 1
            grid_offset = self.ctx.display.width() % (qr_size + 2)
            grid_offset //= 2
            grid_pad = self.ctx.display.width() // (qr_size + 2)
            grid_offset += grid_pad
            if mode == STANDARD_MODE:
                self.ctx.display.draw_qr_code(0, code)
            elif mode == LINE_MODE:
                self.ctx.display.draw_qr_code(0, code, light_color=lcd.DARKGREY)
                self.highlight_qr_region(code, region=(0, lr_index, qr_size, 1))
                line_offset = grid_pad * lr_index
                for i in range(2):
                    self.ctx.display.fill_rectangle(
                        grid_offset,
                        grid_offset + i * grid_pad + line_offset,
                        qr_size * grid_pad + 1,
                        grid_size,
                        lcd.RED,
                    )
                for i in range(qr_size + 1):
                    self.ctx.display.fill_rectangle(
                        grid_offset + i * grid_pad,
                        grid_offset + line_offset,
                        grid_size,
                        grid_pad + 1,
                        lcd.RED,
                    )
                self.ctx.display.draw_hcentered_text(
                    t("Line: ") + str(lr_index + 1),
                    self.ctx.display.qr_offset(),
                    color=lcd.RED,
                )
            elif mode == ZOOMED_R_MODE:
                max_width = self.ctx.display.width() - DEFAULT_PADDING
                zoomed_grid_pad = max_width // region_size
                zoomed_grid_offset = (
                    self.ctx.display.width() - region_size * zoomed_grid_pad
                )
                zoomed_grid_offset //= 2
                row = lr_index // columns
                column = lr_index % columns
                self.highlight_qr_region(
                    code,
                    region=(
                        column * region_size,
                        (row) * region_size,
                        region_size,
                        region_size,
                    ),
                    zoom=True,
                )
                for i in range(region_size + 1):
                    self.ctx.display.fill_rectangle(
                        zoomed_grid_offset,
                        zoomed_grid_offset + i * zoomed_grid_pad,
                        region_size * zoomed_grid_pad + 1,
                        grid_size,
                        lcd.RED,
                    )
                for i in range(region_size + 1):
                    self.ctx.display.fill_rectangle(
                        zoomed_grid_offset + i * zoomed_grid_pad,
                        zoomed_grid_offset,
                        grid_size,
                        region_size * zoomed_grid_pad + 1,
                        lcd.RED,
                    )
                region_legend(row, column)
            elif mode == REGION_MODE:
                row = lr_index // columns
                column = lr_index % columns
                self.ctx.display.draw_qr_code(0, code, light_color=lcd.DARKGREY)
                self.highlight_qr_region(
                    code,
                    region=(
                        column * region_size,
                        (row) * region_size,
                        region_size,
                        region_size,
                    ),
                )
                line_offset = grid_pad * row * region_size
                colunm_offset = grid_pad * column * region_size
                for i in range(region_size + 1):
                    self.ctx.display.fill_rectangle(
                        grid_offset + colunm_offset,
                        grid_offset + i * grid_pad + line_offset,
                        region_size * grid_pad + 1,
                        grid_size,
                        lcd.RED,
                    )
                for i in range(region_size + 1):
                    self.ctx.display.fill_rectangle(
                        grid_offset + i * grid_pad + colunm_offset,
                        grid_offset + line_offset,
                        grid_size,
                        region_size * grid_pad + 1,
                        lcd.RED,
                    )
                region_legend(row, column)
            else:  #  TRANSCRIBE_MODE
                self.ctx.display.draw_qr_code(0, code, light_color=lcd.WHITE)
                for i in range(qr_size + 1):
                    self.ctx.display.fill_rectangle(
                        grid_offset,
                        grid_offset + i * grid_pad,
                        qr_size * grid_pad + 1,
                        grid_size,
                        lcd.RED,
                    )
                    self.ctx.display.fill_rectangle(
                        grid_offset + i * grid_pad,
                        grid_offset,
                        grid_size,
                        qr_size * grid_pad + 1,
                        lcd.RED,
                    )

        if binary:
            code, qr_size = self._binary_seed_qr()
            label = t("Compact SeedQR")
        else:
            code, qr_size = self._seed_qr()
            label = t("SeedQR")
        label += "\n" + t("Swipe to change mode")
        mode = 0
        lr_index = 0
        region_size = 7 if qr_size == 21 else 5
        columns = (qr_size + region_size - 1) // region_size
        button = None
        while button not in (SWIPE_DOWN, SWIPE_UP):
            draw_grided_qr(mode, qr_size)
            if self.ctx.input.touch is not None:
                self.ctx.display.draw_hcentered_text(
                    label,
                    self.ctx.display.qr_offset() + self.ctx.display.font_height,
                    color=lcd.WHITE,
                )
            # # Avoid the need of double click
            # self.ctx.input.buttons_active = True
            button = self.ctx.input.wait_for_button()
            if button in (BUTTON_PAGE, SWIPE_LEFT):  # page, swipe
                mode += 1
                mode %= 5
                lr_index = 0
                # draw_grided_qr(grid_size, qr_size)
            elif button in (BUTTON_PAGE_PREV, SWIPE_RIGHT):  # page, swipe
                mode -= 1
                mode %= 5
                lr_index = 0
            elif button in (BUTTON_ENTER, BUTTON_TOUCH):
                if mode in (LINE_MODE, REGION_MODE, ZOOMED_R_MODE):
                    lr_index += 1
                else:
                    if not (button == BUTTON_TOUCH and mode == TRANSCRIBE_MODE):
                        button = SWIPE_DOWN  # leave
            if mode == LINE_MODE:
                lr_index %= qr_size
            elif mode in (REGION_MODE, ZOOMED_R_MODE):
                lr_index %= columns * columns
        if self.ctx.printer is None:
            return MENU_CONTINUE
        self.ctx.display.clear()
        if self.prompt(
            t("Print to QR?\n\n%s\n\n") % Settings().printer.driver,
            self.ctx.display.height() // 2,
        ):
            self.ctx.display.clear()
            self.ctx.display.draw_hcentered_text(
                t("Printing ..."), self.ctx.display.height() // 2
            )
            if binary:
                self.ctx.printer.print_string("Compact SeedQR\n\n")
            else:
                self.ctx.printer.print_string("SeedQR\n\n")

            # Warn of SD read here because Printer don't have access to display
            if isinstance(self.ctx.printer, FilePrinter):
                self.ctx.display.clear()
                self.ctx.display.draw_centered_text(t("Checking for SD card.."))

            self.ctx.printer.print_qr_code(code)
        return MENU_CONTINUE

    def stackbit(self):
        """Displays which numbers 1248 user should punch on 1248 steel card"""
        stackbit = Stackbit(self.ctx)
        word_index = 1
        words = self.ctx.wallet.key.mnemonic.split(" ")

        while word_index < len(words):
            y_offset = 2 * self.ctx.display.font_height
            for _ in range(6):
                stackbit.export_1248(word_index, y_offset, words[word_index - 1])
                if self.ctx.display.height() > 240:
                    y_offset += 3 * self.ctx.display.font_height
                else:
                    y_offset += 5 + 2 * self.ctx.display.font_height
                word_index += 1
            self.ctx.input.wait_for_button()

            # removed the hability to go back in favor or the Krux UI patter (always move forward)
            # if self.ctx.input.wait_for_button() == BUTTON_PAGE_PREV:
            #     if word_index > 12:
            #         word_index -= 12
            #     else:
            #         word_index = 1
            self.ctx.display.clear()
        return MENU_CONTINUE

    def tiny_seed(self):
        """Displays the seed in Tiny Seed format"""
        tiny_seed = TinySeed(self.ctx)
        tiny_seed.export()

        if self.ctx.printer is None:
            return MENU_CONTINUE

        # Avoid printing text on a cnc
        if not isinstance(self.ctx.printer, FilePrinter):
            if self.prompt(
                t("Print?\n\n%s\n\n") % Settings().printer.driver,
                self.ctx.display.height() // 2,
            ):
                tiny_seed.print_tiny_seed()
        return MENU_CONTINUE

    def store_mnemonic_on_memory(self, sd_card=False):
<<<<<<< HEAD
        """Stores a mnemonic on flash or SD card"""
=======
        """Save encrypted mnemonic on flash or sd_card"""
>>>>>>> e9bfaf18
        key = self.capture_from_keypad(
            t("Encryption Key"),
            [LETTERS, UPPERCASE_LETTERS, NUM_SPECIAL_1, NUM_SPECIAL_2],
        )
        if key in ("", ESC_KEY):
            self.ctx.display.flash_text(t("Encrypted mnemonic was not stored"))
            return
        self.ctx.display.clear()
        mnemonic_storage = MnemonicStorage()
        mnemonic_id = None
        if self.prompt(
            t(
                "Give this mnemonic a custom ID? Otherwise current fingerprint will be used"
            ),
            self.ctx.display.height() // 2,
        ):
            mnemonic_id = self.capture_from_keypad(
                t("Mnemonic Storage ID"),
                [LETTERS, UPPERCASE_LETTERS, NUM_SPECIAL_1],
            )
            if mnemonic_id in mnemonic_storage.list_mnemonics(sd_card):
                self.ctx.display.flash_text(
                    t("ID already exists\n") + t("Encrypted mnemonic was not stored")
                )
                del mnemonic_storage
                return
        if mnemonic_id in (None, ESC_KEY):
            mnemonic_id = self.ctx.wallet.key.fingerprint_hex_str()
        words = self.ctx.wallet.key.mnemonic
        self.ctx.display.clear()
        self.ctx.display.draw_centered_text(t("Processing ..."))
        if mnemonic_storage.store_encrypted(key, mnemonic_id, words, sd_card):
            self.ctx.display.clear()
            self.ctx.display.draw_centered_text(
                t("Encrypted mnemonic was stored with ID: %s" % mnemonic_id)
            )
        else:
            self.ctx.display.clear()
            self.ctx.display.draw_centered_text(t("Failed to store mnemonic"))
        self.ctx.input.wait_for_button()
        del mnemonic_storage

    def encrypt_mnemonic(self):
        """Handler for Mnemonic > Encrypt Mnemonic menu item"""
        encrypt_outputs_menu = []
        encrypt_outputs_menu.append(
            (t("Store on Flash"), self.store_mnemonic_on_memory)
        )
        mnemonic_storage = MnemonicStorage()
        if mnemonic_storage.has_sd_card:
            encrypt_outputs_menu.append(
                (
                    t("Store on SD Card"),
                    lambda: self.store_mnemonic_on_memory(sd_card=True),
                )
            )
        del mnemonic_storage
        encrypt_outputs_menu.append((t("Back"), lambda: MENU_EXIT))
        submenu = Menu(self.ctx, encrypt_outputs_menu)
        _, _ = submenu.run_loop()
        return MENU_CONTINUE

    def public_key(self):
        """Handler for the 'xpub' menu item"""
        zpub = "Zpub" if self.ctx.wallet.key.multisig else "zpub"
        for version in [None, self.ctx.wallet.key.network[zpub]]:
            self.ctx.display.clear()
            self.ctx.display.draw_centered_text(
                self.ctx.wallet.key.fingerprint_hex_str(True)
                + "\n\n"
                + self.ctx.wallet.key.derivation_str(True)
                + "\n\n"
                + self.ctx.wallet.key.account_pubkey_str(version)
            )
            self.ctx.input.wait_for_button()

            # title receives first 4 chars (ex: XPUB)
            title = self.ctx.wallet.key.account_pubkey_str(version)[:4].upper()
            xpub = self.ctx.wallet.key.key_expression(version)
            self.display_qr_codes(xpub, FORMAT_NONE, title, allow_any_btn=True)
            self.print_qr_prompt(xpub, FORMAT_NONE, title)
        return MENU_CONTINUE

    def wallet(self):
        """Handler for the 'wallet' menu item"""
        self.ctx.display.clear()
        if not self.ctx.wallet.is_loaded():
            self.ctx.display.draw_centered_text(
                t("Wallet output descriptor not found.")
            )
            if self.prompt(t("Load one?"), self.ctx.display.bottom_prompt_line):
                return self._load_wallet()
        else:
            self.display_wallet(self.ctx.wallet)
            wallet_data, qr_format = self.ctx.wallet.wallet_qr()
            self.print_qr_prompt(wallet_data, qr_format, t("Wallet output descriptor"))
        return MENU_CONTINUE

    def _seed_qr(self):
        words = self.ctx.wallet.key.mnemonic.split(" ")
        numbers = ""
        for word in words:
            numbers += str("%04d" % WORDLIST.index(word))
        qr_size = 25 if len(words) == 12 else 29
        return qrcode.encode_to_string(numbers), qr_size

    def _binary_seed_qr(self):
        binary_seed = self._to_compact_seed_qr(self.ctx.wallet.key.mnemonic)
        qr_size = 21 if len(binary_seed) == 16 else 25
        return qrcode.encode_to_string(binary_seed), qr_size

    def _to_compact_seed_qr(self, mnemonic):
        mnemonic = mnemonic.split(" ")
        checksum_bits = 8 if len(mnemonic) == 24 else 4
        indexes = [WORDLIST.index(word) for word in mnemonic]
        bitstring = "".join(["{:0>11}".format(bin(index)[2:]) for index in indexes])[
            :-checksum_bits
        ]
        return int(bitstring, 2).to_bytes((len(bitstring) + 7) // 8, "big")

    def _load_wallet(self):
        wallet_data, qr_format = self.capture_qr_code()
        if wallet_data is None:
            self.ctx.display.flash_text(t("Failed to load output descriptor"), lcd.RED)
            return MENU_CONTINUE

        try:
            wallet = Wallet(self.ctx.wallet.key)
            wallet.load(wallet_data, qr_format)
            self.ctx.display.clear()
            self.display_wallet(wallet, include_qr=False)
            if self.prompt(t("Load?"), self.ctx.display.bottom_prompt_line):
                self.ctx.wallet = wallet
                self.ctx.log.debug(
                    "Wallet output descriptor: %s"
                    % self.ctx.wallet.descriptor.to_string()
                )
                self.ctx.display.flash_text(t("Wallet output descriptor loaded!"))
        except Exception as e:
            self.ctx.log.exception("Exception occurred loading wallet")
            self.ctx.display.clear()
            self.ctx.display.draw_centered_text(
                t("Invalid wallet:\n%s") % repr(e), lcd.RED
            )
            self.ctx.input.wait_for_button()
        if self.ctx.wallet.descriptor.key:  # If single sig
            if not self.ctx.wallet.descriptor.key.origin:
                # Blue exports descriptors without a fingerprint
                self.ctx.display.clear()
                self.ctx.display.draw_centered_text(
                    t("Warning:\nIncomplete output descriptor"), lcd.RED
                )
                self.ctx.input.wait_for_button()
        return MENU_CONTINUE

    def list_address(self):
        """Handler for the 'address' menu item"""
        # only show address for single-key or multisig with wallet output descriptor loaded
        if not self.ctx.wallet.is_loaded() and self.ctx.wallet.is_multisig():
            self.ctx.display.flash_text(
                t("Please load a wallet output descriptor before"), lcd.RED
            )
            return MENU_CONTINUE

        submenu = Menu(
            self.ctx,
            [
                ((t("Scan Address"), self.pre_scan_address)),
                (t("Receive Addresses"), self.list_address_type),
                (t("Change Addresses"), lambda: self.list_address_type(1)),
                (t("Back"), lambda: MENU_EXIT),
            ],
        )
        submenu.run_loop()
        return MENU_CONTINUE

    def list_address_type(self, addr_type=0):
        """Handler for the 'receive addresses' or 'change addresses' menu item"""
        # only show address for single-key or multisig with wallet output descriptor loaded
        if self.ctx.wallet.is_loaded() or not self.ctx.wallet.is_multisig():
            custom_start_digits = (
                LIST_ADDRESS_DIGITS + 3
            )  # 3 more because of bc1 address
            custom_end_digts = LIST_ADDRESS_DIGITS
            custom_separator = ". "
            if board.config["type"] == "m5stickv":
                custom_start_digits = (
                    LIST_ADDRESS_DIGITS_SMALL + 3
                )  # 3 more because of bc1 address
                custom_end_digts = LIST_ADDRESS_DIGITS_SMALL
                custom_separator = " "
            start_digits = custom_start_digits

            loading_txt = t("Loading receive address %d..")
            if addr_type == 1:
                loading_txt = t("Loading change address %d..")

            num_checked = 0
            while True:
                items = []
                if num_checked + 1 > LIST_ADDRESS_QTD:
                    items.append(
                        (
                            "%d..%d" % (num_checked - LIST_ADDRESS_QTD, num_checked),
                            lambda: MENU_EXIT,
                        )
                    )

                for addr in self.ctx.wallet.obtain_addresses(
                    num_checked, limit=LIST_ADDRESS_QTD, branch_index=addr_type
                ):
                    self.ctx.display.clear()
                    self.ctx.display.draw_centered_text(loading_txt % (num_checked + 1))

                    if num_checked + 1 > 99:
                        start_digits = custom_start_digits - 1
                    pos_str = str(num_checked + 1)
                    items.append(
                        (
                            pos_str
                            + custom_separator
                            + addr[:start_digits]
                            + ".."
                            + addr[len(addr) - custom_end_digts :],
                            self.show_address,
                            (addr, pos_str + ". " + addr),
                        )
                    )

                    num_checked += 1

                items.append(
                    (
                        "%d..%d" % (num_checked + 1, num_checked + LIST_ADDRESS_QTD),
                        lambda: MENU_EXIT,
                    )
                )
                items.append((t("Back"), lambda: MENU_EXIT))

                submenu = Menu(self.ctx, items)
                stay_on_this_addr_menu = True
                while stay_on_this_addr_menu:
                    index, _ = submenu.run_loop()

                    # Back
                    if index == len(submenu.menu) - 1:
                        del submenu, items
                        gc.collect()
                        return MENU_CONTINUE
                    # Next
                    if index == len(submenu.menu) - 2:
                        stay_on_this_addr_menu = False
                    # Prev
                    if index == 0 and num_checked > LIST_ADDRESS_QTD:
                        stay_on_this_addr_menu = False
                        num_checked -= 2 * LIST_ADDRESS_QTD

        return MENU_CONTINUE

    def show_address(self, addr, title="", qr_format=FORMAT_NONE):
        """Show addr provided as a QRCode"""
        self.display_qr_codes(addr, qr_format, title, allow_any_btn=True)
        self.print_qr_prompt(addr, qr_format, title)
        return MENU_CONTINUE

    def pre_scan_address(self):
        """Handler for the 'scan address' menu item"""
        # only show address for single-key or multisig with wallet output descriptor loaded
        if not self.ctx.wallet.is_loaded() and self.ctx.wallet.is_multisig():
            self.ctx.display.flash_text(
                t("Please load a wallet output descriptor before"), lcd.RED
            )
            return MENU_CONTINUE

        submenu = Menu(
            self.ctx,
            [
                (t("Receive"), self.scan_address),
                (t("Change"), lambda: self.scan_address(1)),
                (t("Back"), lambda: MENU_EXIT),
            ],
        )
        submenu.run_loop()
        return MENU_CONTINUE

    def scan_address(self, addr_type=0):
        """Handler for the 'receive' or 'change' menu item"""
        data, qr_format = self.capture_qr_code()
        if data is None or qr_format != FORMAT_NONE:
            self.ctx.display.flash_text(t("Failed to load address"), lcd.RED)
            return MENU_CONTINUE

        addr = None
        try:
            addr = parse_address(data)
        except:
            self.ctx.display.flash_text(t("Invalid address"), lcd.RED)
            return MENU_CONTINUE

        self.show_address(data, title=addr, qr_format=qr_format)

        if self.ctx.wallet.is_loaded() or not self.ctx.wallet.is_multisig():
            self.ctx.display.clear()
            if not self.prompt(
                t("Check that address belongs to this wallet?"),
                self.ctx.display.height() // 2,
            ):
                return MENU_CONTINUE

            checking_match_txt = t("Checking receive address %d for match..")
            checked_no_match_txt = t("Checked %d receive addresses with no matches.")
            is_valid_txt = t("%s\n\nis a valid receive address!")
            not_found_txt = t("%s\n\nwas NOT FOUND in the first %d receive addresses")
            if addr_type == 1:
                checking_match_txt = t("Checking change address %d for match..")
                checked_no_match_txt = t("Checked %d change addresses with no matches.")
                is_valid_txt = t("%s\n\nis a valid change address!")
                not_found_txt = t(
                    "%s\n\nwas NOT FOUND in the first %d change addresses"
                )

            found = False
            num_checked = 0
            while not found:
                for some_addr in self.ctx.wallet.obtain_addresses(
                    num_checked, limit=SCAN_ADDRESS_LIMIT, branch_index=addr_type
                ):
                    self.ctx.display.clear()
                    self.ctx.display.draw_centered_text(
                        checking_match_txt % (num_checked + 1)
                    )

                    num_checked += 1

                    found = addr == some_addr
                    if found:
                        break

                gc.collect()

                if not found:
                    self.ctx.display.clear()
                    self.ctx.display.draw_centered_text(
                        checked_no_match_txt % num_checked
                    )
                    if not self.prompt(
                        t("Try more?"), self.ctx.display.bottom_prompt_line
                    ):
                        break

            self.ctx.display.clear()
            result_message = (
                is_valid_txt % (str(num_checked) + ". \n\n" + addr)
                if found
                else not_found_txt % (addr, num_checked)
            )
            self.ctx.display.draw_centered_text(result_message)
            self.ctx.input.wait_for_button()
        return MENU_CONTINUE

    def sign(self):
        """Handler for the 'sign' menu item"""
        submenu = Menu(
            self.ctx,
            [
                (t("PSBT"), self.sign_psbt),
                (t("Message"), self.sign_message),
                (t("Back"), lambda: MENU_EXIT),
            ],
        )
        index, status = submenu.run_loop()
        if index == len(submenu.menu) - 1:
            return MENU_CONTINUE
        return status

    def sign_psbt(self):
        """Handler for the 'sign psbt' menu item"""
        if not self.ctx.wallet.is_loaded():
            self.ctx.display.draw_centered_text(
                t(
                    "Warning:\nWallet output descriptor not found.\n\nSome checks cannot be performed."
                ),
                lcd.WHITE,
            )
            if not self.prompt(t("Proceed?"), self.ctx.display.bottom_prompt_line):
                return MENU_CONTINUE

        # Try to read a PSBT from camera
        psbt_filename = ""
        data, qr_format = self.capture_qr_code()

        if data is None:
            # Try to read a PSBT from a file on the SD card
            qr_format = FORMAT_NONE
            self.ctx.display.clear()
            self.ctx.display.draw_centered_text(t("Checking for SD card.."))
            try:
                with SDHandler() as sd:
                    self.ctx.display.clear()
                    if self.prompt(
                        t("Load PSBT from SD card?"), self.ctx.display.height() // 2
                    ):
                        psbt_filename = self.select_file()

                        if psbt_filename:
                            stats = uos.stat(psbt_filename)
                            size = stats[6] / 1024
                            size_deximal_places = str(int(size * 100))[-2:]
                            created = time.localtime(stats[9])
                            modified = time.localtime(stats[8])

                            psbt_filename = psbt_filename[4:]  # remove "/sd/" prefix
                            self.ctx.display.clear()
                            self.ctx.display.draw_hcentered_text(
                                psbt_filename
                                + "\n\n"
                                + t("Size: ")
                                + "{:,}".format(int(size))
                                + "."
                                + size_deximal_places
                                + " KB"
                                + "\n\n"
                                + t("Created: ")
                                + "%s-%s-%s %s:%s"
                                % (
                                    created[0],
                                    created[1],
                                    created[2],
                                    created[3],
                                    created[4],
                                )
                                + "\n\n"
                                + t("Modified: ")
                                + "%s-%s-%s %s:%s"
                                % (
                                    modified[0],
                                    modified[1],
                                    modified[2],
                                    modified[3],
                                    modified[4],
                                )
                            )

                            if self.prompt(
                                t("Load?"), self.ctx.display.bottom_prompt_line
                            ):
                                data = sd.read_binary(psbt_filename)
            except OSError:
                pass

        if data is None:
            # Both the camera and the file on SD card failed!
            self.ctx.display.flash_text(t("Failed to load PSBT"), lcd.RED)
            return MENU_CONTINUE

        # PSBT read OK! Will try to sign
        self.ctx.display.clear()
        self.ctx.display.draw_centered_text(t("Loading.."))

        # TODO: FIX, FORMAT_UR increases QR Code data by a factor of 4.8 compared to FORMAT_PMOFN!!
        qr_format = FORMAT_PMOFN if qr_format == FORMAT_NONE else qr_format
        signer = PSBTSigner(self.ctx.wallet, data, qr_format)
        self.ctx.log.debug("Received PSBT: %s" % signer.psbt)

        outputs = signer.outputs()
        for message in outputs:
            self.ctx.display.clear()
            self.ctx.display.draw_centered_text(message)
            self.ctx.input.wait_for_button()

        # If user confirm, Krux will sign
        if self.prompt(t("Sign?"), self.ctx.display.bottom_prompt_line):
            signer.sign()
            self.ctx.log.debug("Signed PSBT: %s" % signer.psbt)

            qr_signed_psbt, qr_format = signer.psbt_qr()
            serialized_signed_psbt = signer.psbt.serialize()

            # memory management
            del data, signer, outputs
            gc.collect()

            # Show the signed PSBT as a QRCode
            self.display_qr_codes(qr_signed_psbt, qr_format)
            self.print_qr_prompt(qr_signed_psbt, qr_format, t("Signed PSBT"), width=45)

            # memory management
            del qr_signed_psbt
            gc.collect()

            # Try to save the signed PSBT file on the SD card
            self.ctx.display.clear()
            self.ctx.display.draw_centered_text(t("Checking for SD card.."))
            try:
                with SDHandler() as sd:
                    # Wait until user defines a filename or select NO on the prompt
                    filename_undefined = True
                    while filename_undefined:
                        self.ctx.display.clear()
                        if self.prompt(
                            t("Save PSBT to SD card?"), self.ctx.display.height() // 2
                        ):

                            psbt_filename, filename_undefined = self._set_filename(
                                psbt_filename,
                                "QRCode",
                                PSBT_FILE_SUFFIX,
                                PSBT_FILE_EXTENSION,
                            )

                            # if user defined a filename and it is ok, save!
                            if not filename_undefined:
                                sd.write_binary(psbt_filename, serialized_signed_psbt)
                                self.ctx.display.clear()
                                self.ctx.display.flash_text(
                                    t("Saved PSBT to SD card:\n%s") % psbt_filename
                                )
                        else:
                            filename_undefined = False
            except OSError:
                pass

        return MENU_CONTINUE

    def sign_message(self):
        """Handler for the 'sign message' menu item"""

        # Try to read a message from camera
        message_filename = ""
        data, qr_format = self.capture_qr_code()

        if data is None:
            # Try to read a message from a file on the SD card
            qr_format = FORMAT_NONE
            self.ctx.display.clear()
            self.ctx.display.draw_centered_text(t("Checking for SD card.."))
            try:
                with SDHandler() as sd:
                    self.ctx.display.clear()
                    if self.prompt(
                        t("Load message from SD card?"), self.ctx.display.height() // 2
                    ):
                        message_filename = self.select_file()

                        if message_filename:
                            self.ctx.display.clear()
                            self.ctx.display.draw_hcentered_text(
                                t("File selected:\n\n%s") % message_filename
                            )
                            message_filename = message_filename[
                                4:
                            ]  # remove "/sd/" prefix
                            if self.prompt(
                                t("Load?"), self.ctx.display.bottom_prompt_line
                            ):
                                data = sd.read_binary(message_filename)
            except OSError:
                pass

        if data is None:
            self.ctx.display.flash_text(t("Failed to load message"), lcd.RED)
            return MENU_CONTINUE

        # message read OK!
        data = data.encode() if isinstance(data, str) else data

        message_hash = None
        if len(data) == 32:
            # It's a sha256 hash already
            message_hash = data
        else:
            if len(data) == 64:
                # It may be a hex-encoded sha256 hash
                try:
                    message_hash = binascii.unhexlify(data)
                except:
                    pass
            if message_hash is None:
                # It's a message, so compute its sha256 hash
                message_hash = hashlib.sha256(data).digest()

        # memory management
        del data
        gc.collect()

        self.ctx.display.clear()
        self.ctx.display.draw_centered_text(
            t("SHA256:\n%s") % binascii.hexlify(message_hash).decode()
        )
        if not self.prompt(t("Sign?"), self.ctx.display.bottom_prompt_line):
            return MENU_CONTINUE

        # User confirmed to sign!
        sig = self.ctx.wallet.key.sign(message_hash).serialize()

        # Encode sig as base64 string
        encoded_sig = base_encode(sig, 64).decode()
        self.ctx.display.clear()
        self.ctx.display.draw_centered_text(t("Signature:\n\n%s") % encoded_sig)
        self.ctx.input.wait_for_button()

        # Show the base64 signed message as a QRCode
        title = t("Signed Message")
        self.display_qr_codes(encoded_sig, qr_format, title)
        self.print_qr_prompt(encoded_sig, qr_format, title)

        # memory management
        del encoded_sig
        gc.collect()

        # Show the public key as a QRCode
        pubkey = binascii.hexlify(self.ctx.wallet.key.account.sec()).decode()
        self.ctx.display.clear()

        title = t("Hex Public Key")
        self.ctx.display.draw_centered_text(title + ":\n\n%s" % pubkey)
        self.ctx.input.wait_for_button()

        # Show the public key in hexadecimal format as a QRCode
        self.display_qr_codes(pubkey, qr_format, title)
        self.print_qr_prompt(pubkey, qr_format, title)

        # memory management
        del pubkey
        gc.collect()

        # Try to save the signature file on the SD card
        self.ctx.display.clear()
        self.ctx.display.draw_centered_text(t("Checking for SD card.."))
        try:
            with SDHandler() as sd:
                # Wait until user defines a filename or select NO on the prompt
                filename_undefined = True
                while filename_undefined:
                    self.ctx.display.clear()
                    if self.prompt(
                        t("Save signature to SD card?"), self.ctx.display.height() // 2
                    ):
                        message_filename, filename_undefined = self._set_filename(
                            message_filename,
                            "message",
                            MESSAGE_SIG_FILE_SUFFIX,
                            MESSAGE_SIG_FILE_EXTENSION,
                        )

                        # if user defined a filename and it is ok, save!
                        if not filename_undefined:
                            sd.write_binary(message_filename, sig)
                            self.ctx.display.clear()
                            self.ctx.display.flash_text(
                                t("Saved signature to SD card:\n%s") % message_filename
                            )
                    else:
                        filename_undefined = False
        except OSError:
            pass

        return MENU_CONTINUE

    def _set_filename(
        self, curr_filename="", empty_filename="some_file", suffix="", file_extension=""
    ):
        """Helper to set the filename based on a suggestion and the user input"""
        started_filename = curr_filename
        filename_undefined = True

        # remove the file_extension if exists
        curr_filename = (
            curr_filename[: len(curr_filename) - len(file_extension)]
            if curr_filename.endswith(file_extension)
            else curr_filename
        )

        # remove the suffix if exists (because we will add it later)
        curr_filename = (
            curr_filename[: len(curr_filename) - len(suffix)]
            if curr_filename.endswith(suffix)
            else curr_filename
        )

        curr_filename = self.capture_from_keypad(
            t("Filename"),
            [LETTERS, UPPERCASE_LETTERS, FILE_SPECIAL],
            starting_buffer=("%s" + suffix) % curr_filename
            if curr_filename
            else empty_filename + suffix,
        )

        # Verify if user defined a filename and it is not just dots
        if (
            curr_filename
            and curr_filename != ESC_KEY
            and not all(c in "." for c in curr_filename)
        ):
            # add the extension ".psbt"
            curr_filename = (
                curr_filename
                if curr_filename.endswith(file_extension)
                else curr_filename + file_extension
            )
            # check and warn for overwrite filename
            # add the "/sd/" prefix
            if SDHandler.file_exists("/sd/" + curr_filename):
                self.ctx.display.clear()
                if self.prompt(
                    t("Filename %s exists on SD card, overwrite?") % curr_filename,
                    self.ctx.display.height() // 2,
                ):
                    filename_undefined = False
            else:
                filename_undefined = False

        if curr_filename == ESC_KEY:
            curr_filename = started_filename

        return (curr_filename, filename_undefined)

    def display_wallet(self, wallet, include_qr=True):
        """Displays a wallet, including its label and abbreviated xpubs.
        If include_qr is True, a QR code of the wallet will be shown
        which will contain the same data as was originally loaded, in
        the same QR format
        """
        about = wallet.label + "\n"
        if wallet.is_multisig():
            xpubs = []
            for i, xpub in enumerate(wallet.policy["cosigners"]):
                xpubs.append(
                    str(i + 1)
                    + ". "
                    + xpub[WALLET_XPUB_START : WALLET_XPUB_START + WALLET_XPUB_DIGITS]
                    + ".."
                    + xpub[len(xpub) - WALLET_XPUB_DIGITS :]
                )
            about += "\n".join(xpubs)
        else:
            xpub = wallet.key.xpub()
            about += (
                xpub[WALLET_XPUB_START : WALLET_XPUB_START + WALLET_XPUB_DIGITS]
                + ".."
                + xpub[len(xpub) - WALLET_XPUB_DIGITS :]
            )
        if include_qr:
            wallet_data, qr_format = wallet.wallet_qr()
            self.display_qr_codes(wallet_data, qr_format, title=about)
        else:
            self.ctx.display.draw_hcentered_text(about, offset_y=DEFAULT_PADDING)<|MERGE_RESOLUTION|>--- conflicted
+++ resolved
@@ -421,11 +421,7 @@
         return MENU_CONTINUE
 
     def store_mnemonic_on_memory(self, sd_card=False):
-<<<<<<< HEAD
-        """Stores a mnemonic on flash or SD card"""
-=======
         """Save encrypted mnemonic on flash or sd_card"""
->>>>>>> e9bfaf18
         key = self.capture_from_keypad(
             t("Encryption Key"),
             [LETTERS, UPPERCASE_LETTERS, NUM_SPECIAL_1, NUM_SPECIAL_2],
