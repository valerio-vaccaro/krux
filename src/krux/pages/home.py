# The MIT License (MIT)

# Copyright (c) 2021-2022 Krux contributors

# Permission is hereby granted, free of charge, to any person obtaining a copy
# of this software and associated documentation files (the "Software"), to deal
# in the Software without restriction, including without limitation the rights
# to use, copy, modify, merge, publish, distribute, sublicense, and/or sell
# copies of the Software, and to permit persons to whom the Software is
# furnished to do so, subject to the following conditions:

# The above copyright notice and this permission notice shall be included in
# all copies or substantial portions of the Software.

# THE SOFTWARE IS PROVIDED "AS IS", WITHOUT WARRANTY OF ANY KIND, EXPRESS OR
# IMPLIED, INCLUDING BUT NOT LIMITED TO THE WARRANTIES OF MERCHANTABILITY,
# FITNESS FOR A PARTICULAR PURPOSE AND NONINFRINGEMENT. IN NO EVENT SHALL THE
# AUTHORS OR COPYRIGHT HOLDERS BE LIABLE FOR ANY CLAIM, DAMAGES OR OTHER
# LIABILITY, WHETHER IN AN ACTION OF CONTRACT, TORT OR OTHERWISE, ARISING FROM,
# OUT OF OR IN CONNECTION WITH THE SOFTWARE OR THE USE OR OTHER DEALINGS IN
# THE SOFTWARE.
import binascii
import gc
import hashlib
import os
import lcd
from .stack_1248 import Stackbit
from .tiny_seed import TinySeed
from embit.wordlists.bip39 import WORDLIST
from embit import ec, bip39, bech32
from ..baseconv import base_encode
from ..display import DEFAULT_PADDING
from ..psbt import PSBTSigner
from ..qr import FORMAT_NONE, FORMAT_PMOFN
from ..wallet import Wallet, parse_address
from ..krux_settings import t
from . import Page, Menu, MENU_CONTINUE, MENU_EXIT
<<<<<<< HEAD
from ..sd_card import SDHandler
=======
from ..input import (
    BUTTON_ENTER,
    BUTTON_PAGE,
    BUTTON_PAGE_PREV,
    BUTTON_TOUCH,
    SWIPE_DOWN,
    SWIPE_RIGHT,
    SWIPE_LEFT,
    SWIPE_UP,
)
>>>>>>> 10bba823
import qrcode


class Home(Page):
    """Home is the main menu page of the app"""

    def __init__(self, ctx):
        menu_list = [
            (t("Mnemonic"), self.mnemonic),
            (t("Extended Public Key"), self.public_key),
            (t("Nostr Public Key"), self.nostr_public_key),
            (t("Wallet"), self.wallet),
            (t("Scan Address"), self.scan_address),
            (t("Sign"), self.sign),
            (t("Shutdown"), self.shutdown),
        ]
        # Nostr not available for 12 words seeds
        if len(ctx.wallet.key.mnemonic.split()) < 24:
            del menu_list[2]
        super().__init__(
            ctx,
            Menu(
                ctx,
                menu_list,
            ),
        )

    def mnemonic(self):
        """Handler for the 'mnemonic' menu item"""
        submenu = Menu(
            self.ctx,
            [
                (t("Words"), self.display_mnemonic_words),
                (t("Plaintext QR"), self.display_standard_qr),
                (t("Compact SeedQR"), lambda: self.display_seed_qr(True)),
                ("SeedQR", self.display_seed_qr),
                ("Stackbit 1248", self.stackbit),
                ("Tiny Seed", self.tiny_seed),
                (t("Back"), lambda: MENU_EXIT),
            ],
        )
        submenu.run_loop()
        return MENU_CONTINUE

    def display_mnemonic_words(self):
        """Displays only the mnemonic words"""
        self.display_mnemonic(self.ctx.wallet.key.mnemonic)
        self.ctx.input.wait_for_button()
        if self.ctx.printer is None:
            return MENU_CONTINUE
        self.ctx.display.clear()
        if self.prompt(t("Print?"), self.ctx.display.height() // 2):
            self.ctx.display.clear()
            self.ctx.display.draw_hcentered_text(
                t("Printing ..."), self.ctx.display.height() // 2
            )
            self.ctx.printer.print_string("Seed Words\n")
            words = self.ctx.wallet.key.mnemonic.split(" ")
            lines = len(words) // 3
            for i in range(lines):
                index = i + 1
                string = str(index) + ":" + words[index - 1] + " "
                while len(string) < 10:
                    string += " "
                index += lines
                string += str(index) + ":" + words[index - 1] + " "
                while len(string) < 21:
                    string += " "
                index += lines
                string += str(index) + ":" + words[index - 1] + "\n"
                self.ctx.printer.print_string(string)
            self.ctx.printer.feed(3)
        return MENU_CONTINUE

    def display_standard_qr(self):
        """Displays regular words QR code"""
        self.display_qr_codes(self.ctx.wallet.key.mnemonic, FORMAT_NONE, None)
        self.print_qr_prompt(self.ctx.wallet.key.mnemonic, FORMAT_NONE)
        return MENU_CONTINUE

    def display_seed_qr(self, binary=False):
        """Disables touch and displays compact SeedQR code with grid to help drawing"""

        def draw_grided_qr(mode, qr_size):
            """Draws grided QR"""
            if mode > 0:
                self.ctx.display.draw_qr_code(0, code, bright=True)
                if self.ctx.display.width() > 140:
                    grid_size = self.ctx.display.width() // 140
                else:
                    grid_size = 1
            else:
                self.ctx.display.draw_qr_code(0, code)
                grid_size = 0
            grid_offset = self.ctx.display.width() % (qr_size + 2)
            grid_offset //= 2
            grid_pad = self.ctx.display.width() // (qr_size + 2)
            grid_offset += grid_pad
            if mode == 2:
                for i in range(2):
                    line_offset = grid_pad * line
                    self.ctx.display.fill_rectangle(
                        grid_offset,
                        grid_offset + i * grid_pad + line_offset,
                        qr_size * grid_pad + 1,
                        grid_size,
                        lcd.RED,
                    )
                for i in range(qr_size + 1):
                    self.ctx.display.fill_rectangle(
                        grid_offset + i * grid_pad,
                        grid_offset + line_offset,
                        grid_size,
                        grid_pad + 1,
                        lcd.RED,
                    )
            else:
                for i in range(qr_size + 1):
                    self.ctx.display.fill_rectangle(
                        grid_offset,
                        grid_offset + i * grid_pad,
                        qr_size * grid_pad + 1,
                        grid_size,
                        lcd.RED,
                    )
                    self.ctx.display.fill_rectangle(
                        grid_offset + i * grid_pad,
                        grid_offset,
                        grid_size,
                        qr_size * grid_pad + 1,
                        lcd.RED,
                    )

        if binary:
            code, qr_size = self._binary_seed_qr()
            label = "Compact SeedQR"
        else:
            code, qr_size = self._seed_qr()
            label = "SeedQR"
        label += "\nSwipe to change mode"
        if self.ctx.input.touch is not None:
            self.ctx.display.draw_hcentered_text(
                t(label),
                self.ctx.display.qr_offset(),
                color=lcd.WHITE,
            )
        mode = 0
        line = 0
        button = None
        while button not in (SWIPE_DOWN, SWIPE_UP):
            draw_grided_qr(mode, qr_size)
            # # Avoid the need of double click
            # self.ctx.input.buttons_active = True
            button = self.ctx.input.wait_for_button()
            if button in (BUTTON_PAGE, SWIPE_LEFT):  # page, swipe
                mode += 1
                mode %= 3
                line = 0
                # draw_grided_qr(grid_size, qr_size)
            elif button in (BUTTON_PAGE_PREV, SWIPE_RIGHT):  # page, swipe
                mode -= 1
                mode %= 3
                line = 0
            elif button == BUTTON_TOUCH:
                if mode == 0:
                    button = SWIPE_DOWN  # leave
                if mode == 2:  # Lines mode
                    line += 1
                    line %= qr_size
            elif button == BUTTON_ENTER:
                if mode == 2:  # Lines mode
                    line += 1
                    line %= qr_size
                else:
                    button = SWIPE_DOWN  # leave
        if self.ctx.printer is None:
            return MENU_CONTINUE
        self.ctx.display.clear()
        if self.prompt(t("Print to QR?"), self.ctx.display.height() // 2):
            self.ctx.display.clear()
            self.ctx.display.draw_hcentered_text(
                t("Printing ..."), self.ctx.display.height() // 2
            )
            if binary:
                self.ctx.printer.print_string("Compact SeedQR\n\n")
            else:
                self.ctx.printer.print_string("SeedQR\n\n")
            self.ctx.printer.print_qr_code(code)

    def stackbit(self):
        """Displays which numbers 1248 user should punch on 1248 steel card"""
        stackbit = Stackbit(self.ctx)
        word_index = 1
        words = self.ctx.wallet.key.mnemonic.split(" ")

        while word_index < len(words):
            y_offset = 2 * self.ctx.display.font_height
            for _ in range(6):
                stackbit.export_1248(word_index, y_offset, words[word_index - 1])
                if self.ctx.display.height() > 240:
                    y_offset += 3 * self.ctx.display.font_height
                else:
                    y_offset += 5 + 2 * self.ctx.display.font_height
                word_index += 1
            if self.ctx.input.wait_for_button() == 2:
                if word_index > 12:
                    word_index -= 12
                else:
                    word_index = 1
            self.ctx.display.clear()
        return MENU_CONTINUE

    def tiny_seed(self):
        """Displays the seed in Tiny Seed format"""
        tiny_seed = TinySeed(self.ctx)
        tiny_seed.export()
        if self.ctx.printer is None:
            return MENU_CONTINUE
        if self.prompt(t("Print?"), self.ctx.display.height() // 2):
            tiny_seed.print_tiny_seed()
        return MENU_CONTINUE

    def public_key(self):
        """Handler for the 'xpub' menu item"""
        zpub = "Zpub" if self.ctx.wallet.key.multisig else "zpub"
        for version in [None, self.ctx.wallet.key.network[zpub]]:
            self.ctx.display.clear()
            self.ctx.display.draw_centered_text(
                self.ctx.wallet.key.key_expression(version, pretty=True)
            )
            self.ctx.input.wait_for_button()
            xpub = self.ctx.wallet.key.key_expression(version)
            self.display_qr_codes(xpub, FORMAT_NONE, None)
            self.print_qr_prompt(xpub, FORMAT_NONE)
        return MENU_CONTINUE

    def nostr_public_key(self):
        """Experimental creation of nostr pub key from mnemonic"""
        private_key = bip39.mnemonic_to_bytes(
            self.ctx.wallet.key.mnemonic, ignore_checksum=True
        )
        pubkey = ec.PrivateKey(private_key).get_public_key().serialize()[1:]
        pubkey_text = (
            "Hex pubkey:\n" + binascii.hexlify(pubkey).decode("ascii") + "\n\n"
        )
        converted_bits = bech32.convertbits(pubkey, 8, 5)
        bech32_pubkey = bech32.bech32_encode(
            bech32.Encoding.BECH32, "npub", converted_bits
        )
        pubkey_text += "Bech32 pubkey:\n" + bech32_pubkey
        self.ctx.display.clear()
        self.ctx.display.draw_hcentered_text(pubkey_text, DEFAULT_PADDING)
        self.ctx.input.wait_for_button()
        self.ctx.display.clear()
        self.display_qr_codes(bech32_pubkey, FORMAT_NONE, title="Bech32 Public Key")
        return MENU_CONTINUE

    def wallet(self):
        """Handler for the 'wallet' menu item"""
        self.ctx.display.clear()
        if not self.ctx.wallet.is_loaded():
            self.ctx.display.draw_centered_text(t("Wallet not found."))
            if self.prompt(t("Load one?"), self.ctx.display.bottom_prompt_line):
                return self._load_wallet()
        else:
            self.display_wallet(self.ctx.wallet)
            wallet_data, qr_format = self.ctx.wallet.wallet_qr()
            self.print_qr_prompt(wallet_data, qr_format)
        return MENU_CONTINUE

    def _seed_qr(self):
        words = self.ctx.wallet.key.mnemonic.split(" ")
        numbers = ""
        for word in words:
            numbers += str("%04d" % WORDLIST.index(word))
        qr_size = 25 if len(words) == 12 else 29
        return qrcode.encode_to_string(numbers), qr_size

    def _binary_seed_qr(self):
        binary_seed = self._to_compact_seed_qr(self.ctx.wallet.key.mnemonic)
        qr_size = 21 if len(binary_seed) == 16 else 25
        return qrcode.encode_to_string(binary_seed), qr_size

    def _to_compact_seed_qr(self, mnemonic):
        mnemonic = mnemonic.split(" ")
        checksum_bits = 8 if len(mnemonic) == 24 else 4
        indexes = [WORDLIST.index(word) for word in mnemonic]
        bitstring = "".join(["{:0>11}".format(bin(index)[2:]) for index in indexes])[
            :-checksum_bits
        ]
        return int(bitstring, 2).to_bytes((len(bitstring) + 7) // 8, "big")

    def _load_wallet(self):
        wallet_data, qr_format = self.capture_qr_code()
        if wallet_data is None:
            self.ctx.display.flash_text(t("Failed to load wallet"), lcd.RED)
            return MENU_CONTINUE

        try:
            wallet = Wallet(self.ctx.wallet.key)
            wallet.load(wallet_data, qr_format)
            self.ctx.display.clear()
            self.display_wallet(wallet, include_qr=False)
            if self.prompt(t("Load?"), self.ctx.display.bottom_prompt_line):
                self.ctx.wallet = wallet
                self.ctx.log.debug(
                    "Wallet descriptor: %s" % self.ctx.wallet.descriptor.to_string()
                )
                self.ctx.display.flash_text(t("Loaded wallet"))
        except Exception as e:
            self.ctx.log.exception("Exception occurred loading wallet")
            self.ctx.display.clear()
            self.ctx.display.draw_centered_text(
                t("Invalid wallet:\n%s") % repr(e), lcd.RED
            )
            self.ctx.input.wait_for_button()
        if self.ctx.wallet.descriptor.key:  # If single sig
            if not self.ctx.wallet.descriptor.key.origin:
                # Blue exports descriptors without a fingerprint
                self.ctx.display.clear()
                self.ctx.display.draw_centered_text(
                    t("Warning:\nIncomplete descriptor"), lcd.RED
                )
                self.ctx.input.wait_for_button()
        return MENU_CONTINUE

    def scan_address(self):
        """Handler for the 'scan address' menu item"""
        data, qr_format = self.capture_qr_code()
        if data is None or qr_format != FORMAT_NONE:
            self.ctx.display.flash_text(t("Failed to load address"), lcd.RED)
            return MENU_CONTINUE

        addr = None
        try:
            addr = parse_address(data)
        except:
            self.ctx.display.flash_text(t("Invalid address"), lcd.RED)
            return MENU_CONTINUE

        self.display_qr_codes(data, qr_format, title=addr)
        self.print_qr_prompt(data, qr_format)

        if self.ctx.wallet.is_loaded() or not self.ctx.wallet.is_multisig():
            self.ctx.display.clear()
            if not self.prompt(
                t("Check that address belongs to this wallet?"),
                self.ctx.display.height() // 2,
            ):
                return MENU_CONTINUE

            found = False
            num_checked = 0
            while not found:
                for recv_addr in self.ctx.wallet.receive_addresses(
                    num_checked, limit=20
                ):
                    self.ctx.display.clear()
                    self.ctx.display.draw_centered_text(
                        t("Checking receive address %d for match..") % num_checked
                    )

                    num_checked += 1

                    found = addr == recv_addr
                    if found:
                        break

                gc.collect()

                if not found:
                    self.ctx.display.clear()
                    self.ctx.display.draw_centered_text(
                        t("Checked %d receive addresses with no matches.") % num_checked
                    )
                    if not self.prompt(
                        t("Try more?"), self.ctx.display.bottom_prompt_line
                    ):
                        break

            self.ctx.display.clear()
            result_message = (
                t("%s\n\nis a valid receive address") % addr
                if found
                else t("%s\n\nwas NOT FOUND in the first %d receive addresses")
                % (addr, num_checked)
            )
            self.ctx.display.draw_centered_text(result_message)
            self.ctx.input.wait_for_button()
        return MENU_CONTINUE

    def sign(self):
        """Handler for the 'sign' menu item"""
        sign_list = [
            (t("PSBT"), self.sign_psbt),
            (t("Message"), self.sign_message),
            (t("Nostr event"), self.sign_nostr),
            (t("Back"), lambda: MENU_EXIT),
        ]
        if len(self.ctx.wallet.key.mnemonic.split()) < 24:
            del sign_list[2]
        submenu = Menu(
            self.ctx,
            sign_list,
        )
        index, status = submenu.run_loop()
        if index == len(submenu.menu) - 1:
            return MENU_CONTINUE
        return status

    def sign_psbt(self):
        """Handler for the 'sign psbt' menu item"""
        if not self.ctx.wallet.is_loaded():
            self.ctx.display.draw_centered_text(
                t("WARNING:\nWallet not loaded.\n\nSome checks cannot be performed."),
                lcd.WHITE,
            )
            if not self.prompt(t("Proceed?"), self.ctx.display.bottom_prompt_line):
                return MENU_CONTINUE

        data, qr_format = (None, FORMAT_NONE)
        psbt_filename = None
        try:
            with SDHandler() as sd:
                psbt_filename = next(
                    filter(
                        lambda filename: filename.endswith(".psbt"),
                        os.listdir("/sd"),
                    )
                )
                self.ctx.display.clear()
                self.ctx.display.draw_hcentered_text(
                    t("Found PSBT on SD card:\n%s") % psbt_filename
                )
                if self.prompt(t("Load?"), self.ctx.display.bottom_prompt_line):
                    data = sd.read_binary(psbt_filename)
        except:
            pass

        if data is None:
            psbt_filename = None
            data, qr_format = self.capture_qr_code()

        qr_format = FORMAT_PMOFN if qr_format == FORMAT_NONE else qr_format

        if data is None:
            self.ctx.display.flash_text(t("Failed to load PSBT"), lcd.RED)
            return MENU_CONTINUE

        self.ctx.display.clear()
        self.ctx.display.draw_centered_text(t("Loading.."))

        signer = PSBTSigner(self.ctx.wallet, data, qr_format)
        self.ctx.log.debug("Received PSBT: %s" % signer.psbt)

        outputs = signer.outputs()
        self.ctx.display.clear()
        self.ctx.display.draw_hcentered_text("\n \n".join(outputs))
        if self.prompt(t("Sign?"), self.ctx.display.bottom_prompt_line):
            signer.sign()
            self.ctx.log.debug("Signed PSBT: %s" % signer.psbt)
            try:
                with SDHandler() as sd:
                    self.ctx.display.clear()
                    if self.prompt(
                        t("Save PSBT to SD card?"), self.ctx.display.height() // 2
                    ):
                        psbt_filename = "signed-%s" % (
                            psbt_filename
                            if psbt_filename is not None
                            else "QRCode.psbt"
                        )
                        sd.write_binary(psbt_filename, signer.psbt.serialize())
                        self.ctx.display.flash_text(
                            t("Saved PSBT to SD card:\n%s") % psbt_filename
                        )
            except:
                pass

            signed_psbt, qr_format = signer.psbt_qr()
            signer = None
            gc.collect()
            self.display_qr_codes(signed_psbt, qr_format)
            self.print_qr_prompt(signed_psbt, qr_format, width=45)
        return MENU_CONTINUE

    def sign_message(self):
        """Handler for the 'sign message' menu item"""
        data, qr_format = self.capture_qr_code()
        if data is None or qr_format != FORMAT_NONE:
            self.ctx.display.flash_text(t("Failed to load message"), lcd.RED)
            return MENU_CONTINUE

        data = data.encode() if isinstance(data, str) else data

        message_hash = None
        if len(data) == 32:
            # It's a sha256 hash already
            message_hash = data
        else:
            if len(data) == 64:
                # It may be a hex-encoded sha256 hash
                try:
                    message_hash = binascii.unhexlify(data)
                except:
                    pass
            if message_hash is None:
                # It's a message, so compute its sha256 hash
                message_hash = hashlib.sha256(data).digest()

        self.ctx.display.clear()
        self.ctx.display.draw_centered_text(
            t("SHA256:\n%s") % binascii.hexlify(message_hash).decode()
        )
        if not self.prompt(t("Sign?"), self.ctx.display.bottom_prompt_line):
            return MENU_CONTINUE

        sig = self.ctx.wallet.key.sign(message_hash).serialize()

        # Encode sig as base64 string
        encoded_sig = base_encode(sig, 64).decode()
        self.ctx.display.clear()
        self.ctx.display.draw_centered_text(t("Signature:\n\n%s") % encoded_sig)
        self.ctx.input.wait_for_button()

        try:
            with SDHandler() as sd:
                self.ctx.display.clear()
                if self.prompt(
                    t("Save signature to SD card?"), self.ctx.display.height() // 2
                ):
                    sig_filename = "signed-message.sig"
                    sd.write_binary(sig_filename, sig)
                    self.ctx.display.flash_text(
                        t("Saved signature to SD card:\n%s") % sig_filename
                    )
        except:
            pass

        self.display_qr_codes(encoded_sig, qr_format)
        self.print_qr_prompt(encoded_sig, qr_format)

        pubkey = binascii.hexlify(self.ctx.wallet.key.account.sec()).decode()
        self.ctx.display.clear()
        self.ctx.display.draw_centered_text(t("Public Key:\n\n%s") % pubkey)
        self.ctx.input.wait_for_button()
        self.display_qr_codes(pubkey, qr_format)
        self.print_qr_prompt(pubkey, qr_format)

        return MENU_CONTINUE

    def sign_nostr(self):
        """Handler for the 'sign nostr event' menu item"""
        data, qr_format = self.capture_qr_code()
        data_bytes = None
        try:
            data_bytes = data.encode("latin-1") if isinstance(data, str) else data
        except:
            return MENU_CONTINUE
        if data_bytes and len(data_bytes) == 32:
            private_key = ec.PrivateKey(
                bip39.mnemonic_to_bytes(
                    self.ctx.wallet.key.mnemonic, ignore_checksum=True
                )
            )
            signature = str(private_key.schnorr_sign(data_bytes))
            self.ctx.display.clear()
            self.ctx.display.draw_centered_text(
                t("Event ID:\n%s") % binascii.hexlify(data_bytes).decode()
            )
            if not self.prompt(t("Sign?"), self.ctx.display.bottom_prompt_line):
                return MENU_CONTINUE
            self.display_qr_codes(signature, qr_format)
        return MENU_CONTINUE

    def display_wallet(self, wallet, include_qr=True):
        """Displays a wallet, including its label and abbreviated xpubs.
        If include_qr is True, a QR code of the wallet will be shown
        which will contain the same data as was originally loaded, in
        the same QR format
        """
        about = wallet.label + "\n"
        if wallet.is_multisig():
            xpubs = []
            for i, xpub in enumerate(wallet.policy["cosigners"]):
                xpubs.append(
                    str(i + 1)
                    + ". "
                    + xpub[4:7]
                    + ".."
                    + xpub[len(xpub) - 3 : len(xpub)]
                )
            about += "\n".join(xpubs)
        else:
            xpub = wallet.key.xpub()
            about += xpub[4:7] + ".." + xpub[len(xpub) - 3 : len(xpub)]
        if include_qr:
            wallet_data, qr_format = wallet.wallet_qr()
            self.display_qr_codes(wallet_data, qr_format, title=about)
        else:
            self.ctx.display.draw_hcentered_text(about, offset_y=DEFAULT_PADDING)<|MERGE_RESOLUTION|>--- conflicted
+++ resolved
@@ -35,9 +35,7 @@
 from ..wallet import Wallet, parse_address
 from ..krux_settings import t
 from . import Page, Menu, MENU_CONTINUE, MENU_EXIT
-<<<<<<< HEAD
 from ..sd_card import SDHandler
-=======
 from ..input import (
     BUTTON_ENTER,
     BUTTON_PAGE,
@@ -48,7 +46,6 @@
     SWIPE_LEFT,
     SWIPE_UP,
 )
->>>>>>> 10bba823
 import qrcode
 
 
