--- conflicted
+++ resolved
@@ -22,13 +22,10 @@
 
 from .touchscreens.ft6x36 import FT6X36, TOUCH_S_PERIOD
 import time
-<<<<<<< HEAD
-=======
 
 SWIPE_THRESHOLD = 50
 SWIPE_RIGHT = 1
 SWIPE_LEFT = 2
->>>>>>> bd584316
 
 
 class Touch:
@@ -116,27 +113,17 @@
             if isinstance(data, tuple):
                 self.extract_index(data)
             elif data is None:  # gets realease than return to ilde.
-<<<<<<< HEAD
-                if self.state == Touch.release:
-                    self.state = Touch.idle
-                elif self.state == Touch.press:
-                    self.state = Touch.release
-=======
                 if self.state == self.release:
                     self.state = self.idle
                 elif self.state == self.press:
                     self.h_gesture(self.x_press_point, self.x_release_point)
                     self.state = self.release
->>>>>>> bd584316
             else:
                 print("Touch error: " + str(data))
         return self.state
 
     def value(self):
         """Wraps touch states to behave like a regular button"""
-<<<<<<< HEAD
-        return 0 if self.current_state() == Touch.press else 1
-=======
         return 0 if self.current_state() == self.press else 1
 
     def swipe_right_value(self):
@@ -152,7 +139,6 @@
             self.gesture = None
             return 0
         return 1
->>>>>>> bd584316
 
     def current_index(self):
         """Returns current intex of last touched point"""
